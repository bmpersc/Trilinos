#! ${PYTHON_EXECUTABLE}
# -*- python -*-

# @HEADER
# ***********************************************************************
#
#          PyTrilinos: Python Interfaces to Trilinos Packages
#                 Copyright (2014) Sandia Corporation
#
# Under the terms of Contract DE-AC04-94AL85000 with Sandia
# Corporation, the U.S. Government retains certain rights in this
# software.
#
# Redistribution and use in source and binary forms, with or without
# modification, are permitted provided that the following conditions are
# met:
#
# 1. Redistributions of source code must retain the above copyright
# notice, this list of conditions and the following disclaimer.
#
# 2. Redistributions in binary form must reproduce the above copyright
# notice, this list of conditions and the following disclaimer in the
# documentation and/or other materials provided with the distribution.
#
# 3. Neither the name of the Corporation nor the names of the
# contributors may be used to endorse or promote products derived from
# this software without specific prior written permission.
#
# THIS SOFTWARE IS PROVIDED BY SANDIA CORPORATION "AS IS" AND ANY
# EXPRESS OR IMPLIED WARRANTIES, INCLUDING, BUT NOT LIMITED TO, THE
# IMPLIED WARRANTIES OF MERCHANTABILITY AND FITNESS FOR A PARTICULAR
# PURPOSE ARE DISCLAIMED. IN NO EVENT SHALL SANDIA CORPORATION OR THE
# CONTRIBUTORS BE LIABLE FOR ANY DIRECT, INDIRECT, INCIDENTAL, SPECIAL,
# EXEMPLARY, OR CONSEQUENTIAL DAMAGES (INCLUDING, BUT NOT LIMITED TO,
# PROCUREMENT OF SUBSTITUTE GOODS OR SERVICES; LOSS OF USE, DATA, OR
# PROFITS; OR BUSINESS INTERRUPTION) HOWEVER CAUSED AND ON ANY THEORY OF
# LIABILITY, WHETHER IN CONTRACT, STRICT LIABILITY, OR TORT (INCLUDING
# NEGLIGENCE OR OTHERWISE) ARISING IN ANY WAY OUT OF THE USE OF THIS
# SOFTWARE, EVEN IF ADVISED OF THE POSSIBILITY OF SUCH DAMAGE.
#
# Questions? Contact William F. Spotz (wfspotz@sandia.gov)
#
# ***********************************************************************
# @HEADER

#
# System imports
from   optparse import *
import sys

#
# Parse the command-line arguments
parser = OptionParser()
parser.add_option("-t", "--testharness", action="store_true",
                  dest="testharness", default=False,
                  help="test local build modules; prevent loading system-installed modules")
parser.add_option("-v", "--verbosity", type="int", dest="verbosity", default=2,
                  help="set the verbosity level [default 2]")
options,args = parser.parse_args()

#
# Under normal usage, simply use 'from PyTrilinos import Epetra'.  For testing,
# we want to be able to control whether we import from the build directory or
# from a system-installed version of PyTrilinos.
from testutil import fromPyTrilinosImport
Epetra   = fromPyTrilinosImport('Epetra'  , options.testharness)
TriUtils = fromPyTrilinosImport('TriUtils', options.testharness)
AztecOO  = fromPyTrilinosImport('AztecOO' , options.testharness)
ML       = fromPyTrilinosImport('ML'      , options.testharness)

# builds the linear system matrix and sets up starting solution and
# right-hand side
nx = 100
ny = 100
Comm = Epetra.PyComm()
Gallery = TriUtils.CrsMatrixGallery("laplace_2d", Comm, False)
Gallery.Set("nx", nx)
Gallery.Set("ny", ny)
Matrix = Gallery.GetMatrix()
LHS = Gallery.GetStartingSolution()
RHS = Gallery.GetRHS()

# sets up the parameters for ML using a python dictionary.  Note that on
# beowulf, if I allow the default condition of validating the parameter list,
# the script fails.  This is the current issue in bug 2757.
MLList = {"max levels"        : 3, 
          "output"            : 10,
          "smoother: type"    : "symmetric Gauss-Seidel",
          "aggregation: type" : "Uncoupled",
          "ML validate parameter list" : False}

# creates the preconditioner and computes it
Prec = ML.MultiLevelPreconditioner(Matrix, False)
Prec.SetParameterList(MLList)
Prec.ComputePreconditioner()

# sets up the solver, specifies Prec as preconditioner, and
# solves using CG.
Solver = AztecOO.AztecOO(Matrix, LHS, RHS)
Solver.SetPrecOperator(Prec)
Solver.SetAztecOption(AztecOO.AZ_solver, AztecOO.AZ_cg)
Solver.SetAztecOption(AztecOO.AZ_output, 16)
Solver.Iterate(1550, 1e-5)

Prec.PrintList()

<<<<<<< HEAD
if Comm.MyPID() == 0: print("End Result: TEST PASSED")
=======
if Comm.MyPID() == 0: print("End Result: TEST PASSED")

# It is possible to get the following error message with this script:
#
# *** The MPI_comm_size() function was called after MPI_FINALIZE was invoked.
# *** This is disallowed by the MPI standard.
# *** Your MPI job will now abort.
#
# What this means is that the Epetra module (which calls MPI_Finalize() when
# deleted) is getting deleted before the Epetra objects Matrix, LHS and RHS
# created by the TriUtils module. One workaround is to delete these objects
# before the exit process.
del Matrix, LHS, RHS
>>>>>>> bd7e9309
<|MERGE_RESOLUTION|>--- conflicted
+++ resolved
@@ -104,9 +104,6 @@
 
 Prec.PrintList()
 
-<<<<<<< HEAD
-if Comm.MyPID() == 0: print("End Result: TEST PASSED")
-=======
 if Comm.MyPID() == 0: print("End Result: TEST PASSED")
 
 # It is possible to get the following error message with this script:
@@ -119,5 +116,4 @@
 # deleted) is getting deleted before the Epetra objects Matrix, LHS and RHS
 # created by the TriUtils module. One workaround is to delete these objects
 # before the exit process.
-del Matrix, LHS, RHS
->>>>>>> bd7e9309
+del Matrix, LHS, RHS