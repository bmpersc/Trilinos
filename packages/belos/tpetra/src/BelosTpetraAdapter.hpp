//@HEADER
// ************************************************************************
//
//                 Belos: Block Linear Solvers Package
//                  Copyright 2004 Sandia Corporation
//
// Under the terms of Contract DE-AC04-94AL85000 with Sandia Corporation,
// the U.S. Government retains certain rights in this software.
//
// Redistribution and use in source and binary forms, with or without
// modification, are permitted provided that the following conditions are
// met:
//
// 1. Redistributions of source code must retain the above copyright
// notice, this list of conditions and the following disclaimer.
//
// 2. Redistributions in binary form must reproduce the above copyright
// notice, this list of conditions and the following disclaimer in the
// documentation and/or other materials provided with the distribution.
//
// 3. Neither the name of the Corporation nor the names of the
// contributors may be used to endorse or promote products derived from
// this software without specific prior written permission.
//
// THIS SOFTWARE IS PROVIDED BY SANDIA CORPORATION "AS IS" AND ANY
// EXPRESS OR IMPLIED WARRANTIES, INCLUDING, BUT NOT LIMITED TO, THE
// IMPLIED WARRANTIES OF MERCHANTABILITY AND FITNESS FOR A PARTICULAR
// PURPOSE ARE DISCLAIMED. IN NO EVENT SHALL SANDIA CORPORATION OR THE
// CONTRIBUTORS BE LIABLE FOR ANY DIRECT, INDIRECT, INCIDENTAL, SPECIAL,
// EXEMPLARY, OR CONSEQUENTIAL DAMAGES (INCLUDING, BUT NOT LIMITED TO,
// PROCUREMENT OF SUBSTITUTE GOODS OR SERVICES; LOSS OF USE, DATA, OR
// PROFITS; OR BUSINESS INTERRUPTION) HOWEVER CAUSED AND ON ANY THEORY OF
// LIABILITY, WHETHER IN CONTRACT, STRICT LIABILITY, OR TORT (INCLUDING
// NEGLIGENCE OR OTHERWISE) ARISING IN ANY WAY OUT OF THE USE OF THIS
// SOFTWARE, EVEN IF ADVISED OF THE POSSIBILITY OF SUCH DAMAGE.
//
// Questions? Contact Michael A. Heroux (maherou@sandia.gov)
//
// ************************************************************************
//@HEADER

#ifndef BELOS_TPETRA_ADAPTER_HPP
#define BELOS_TPETRA_ADAPTER_HPP

#include <Kokkos_NodeTrace.hpp>

/*! \file BelosTpetraAdapter.hpp
    \brief Provides several interfaces between Belos virtual classes and Tpetra concrete classes.
*/

// TODO: the assumption is made that the solver, multivector and operator are templated on the same scalar. this will need to be modified.

#include <Tpetra_MultiVector.hpp>
#include <Tpetra_Operator.hpp>
#include <Teuchos_Assert.hpp>
#include <Teuchos_ScalarTraits.hpp>
#include <Teuchos_TypeNameTraits.hpp>
#include <Teuchos_Array.hpp>
#include <Teuchos_DefaultSerialComm.hpp>

#include <BelosConfigDefs.hpp>
#include <BelosTypes.hpp>
#include <BelosMultiVecTraits.hpp>
#include <BelosOperatorTraits.hpp>
#include <Kokkos_NodeAPIConfigDefs.hpp>

#ifdef HAVE_BELOS_TSQR
#  include <Tpetra_TsqrAdaptor.hpp>
#endif // HAVE_BELOS_TSQR


namespace Belos {

  ////////////////////////////////////////////////////////////////////
  //
  // Implementation of the Belos::MultiVecTraits for Tpetra::MultiVector.
  //
  ////////////////////////////////////////////////////////////////////

  /// \brief Partial specialization of MultiVecTraits for MV = Tpetra::MultiVector.
  ///
  /// This interface lets Belos' solvers work directly with
  /// Tpetra::MultiVector objects as the multivector type
  /// (corresponding to the MV template parameter).
  ///
  /// The four template parameters of this partial specialization
  /// correspond exactly to the four template parameters of
  /// Tpetra::MultiVector.  See the Tpetra::MultiVector documentation
  /// for more information.
  template<class Scalar, class LO, class GO, class Node>
  class MultiVecTraits<Scalar, Tpetra::MultiVector<Scalar,LO,GO,Node> > {
    typedef Tpetra::MultiVector<Scalar, LO, GO, Node> MV;
  public:
#ifdef HAVE_BELOS_TPETRA_TIMERS
    static Teuchos::RCP<Teuchos::Time> mvTimesMatAddMvTimer_, mvTransMvTimer_;
#endif

<<<<<<< HEAD
    /// \brief Create a new multivector with \c numvecs columns.
    ///
    /// The returned Tpetra::MultiVector has the same Tpetra::Map
    /// (distribution over one or more parallel processes) as \c mv.
    /// Its entries are not initialized and have undefined values.
    static Teuchos::RCP<Tpetra::MultiVector<Scalar,LO,GO,Node> >
    Clone (const Tpetra::MultiVector<Scalar,LO,GO,Node>& mv, const int numvecs)
    {
      return Teuchos::rcp (new MV (mv.getMap (), numvecs));
=======
    static Teuchos::RCP<Tpetra::MultiVector<Scalar,LO,GO,Node> > Clone( const Tpetra::MultiVector<Scalar,LO,GO,Node>& mv, const int numvecs )
    { 
      return Teuchos::rcp( new Tpetra::MultiVector<Scalar,LO,GO,Node>(mv.getMap(),numvecs,false));
>>>>>>> ba76a0e2
    }

    static Teuchos::RCP<Tpetra::MultiVector<Scalar,LO,GO,Node> > CloneCopy( const Tpetra::MultiVector<Scalar,LO,GO,Node>& mv )
    {
      KOKKOS_NODE_TRACE("Belos::MVT::CloneCopy(MV)")
      return Teuchos::rcp (new MV (mv));
    }

    static Teuchos::RCP<Tpetra::MultiVector<Scalar,LO,GO,Node> > CloneCopy( const Tpetra::MultiVector<Scalar,LO,GO,Node>& mv, const std::vector<int>& index )
    {
      using Teuchos::as;
      using Teuchos::Array;
      using Teuchos::Range1D;
      const char fnName[] = "Belos::MultiVecTraits<Scalar,Tpetra::MultiVector>::CloneCopy(mv,index)";
      KOKKOS_NODE_TRACE("Belos::MVT::CloneCopy(MV,ind)")

#ifdef HAVE_TPETRA_DEBUG
      TEUCHOS_TEST_FOR_EXCEPTION(
        *std::min_element (index.begin (), index.end ()) < 0, std::runtime_error,
        fnName << ": All indices must be nonnegative.");
      TEUCHOS_TEST_FOR_EXCEPTION(
        as<size_t> (*std::max_element (index.begin (), index.end ())) >= mv.getNumVectors (),
        std::runtime_error,
        fnName << ": All indices must be strictly less than the number of "
        "columns " << mv.getNumVectors() << " of the input multivector mv.");
#endif // HAVE_TPETRA_DEBUG

      // Detect whether the index range is contiguous.
      // If it is, use the more efficient Range1D version of CloneCopy.
      for (std::vector<int>::size_type j = 1; j < index.size (); ++j) {
        if (index[j] != index[j-1] + 1) {
          // not contiguous; short circuit
          Array<size_t> stinds (index.begin (), index.end ());
          return mv.subCopy (stinds);
        }
      }
      // contiguous
      return mv.subCopy (Range1D (index.front (),index.back ()));
    }

    static Teuchos::RCP<Tpetra::MultiVector<Scalar,LO,GO,Node> >
    CloneCopy (const Tpetra::MultiVector<Scalar,LO,GO,Node>& mv,
               const Teuchos::Range1D& index)
    {
      KOKKOS_NODE_TRACE("Belos::MVT::CloneCopy(MV,ind)")
      const bool validRange = index.size() > 0 &&
        index.lbound() >= 0 &&
        index.ubound() < GetNumberVecs(mv);
      if (! validRange) { // invalid range; generate error message
        std::ostringstream os;
        os << "Belos::MultiVecTraits<Scalar, Tpetra::MultiVector<...> >::"
          "CloneCopy(mv,index=[" << index.lbound() << ", " << index.ubound()
           << "]): ";
        TEUCHOS_TEST_FOR_EXCEPTION(index.size() == 0, std::invalid_argument,
          os.str() << "Empty index range is not allowed.");
        TEUCHOS_TEST_FOR_EXCEPTION(index.lbound() < 0, std::invalid_argument,
          os.str() << "Index range includes negative index/ices, which is not "
          "allowed.");
        TEUCHOS_TEST_FOR_EXCEPTION(
          index.ubound() >= GetNumberVecs(mv), std::invalid_argument,
          os.str() << "Index range exceeds number of vectors "
          << mv.getNumVectors() << " in the input multivector.");
        TEUCHOS_TEST_FOR_EXCEPTION(true, std::logic_error,
          os.str() << "Should never get here!");
      }
      return mv.subCopy (index);
    }


    static Teuchos::RCP<Tpetra::MultiVector<Scalar,LO,GO,Node> >
    CloneViewNonConst (Tpetra::MultiVector<Scalar,LO,GO,Node>& mv,
                       const std::vector<int>& index)
    {
      using Teuchos::as;
      using Teuchos::Array;
      using Teuchos::Range1D;
      const char fnName[] = "Belos::MultiVecTraits<Scalar,Tpetra::MultiVector>::CloneViewNonConst(mv,index)";

#ifdef HAVE_TPETRA_DEBUG
      TEUCHOS_TEST_FOR_EXCEPTION(
        *std::min_element (index.begin (), index.end ()) < 0, std::invalid_argument,
        fnName << ": All indices must be nonnegative.");
      TEUCHOS_TEST_FOR_EXCEPTION(
        as<size_t> (*std::max_element (index.begin (), index.end ())) >= mv.getNumVectors (),
        std::invalid_argument,
        fnName << ": All indices must be strictly less than the number of "
        "columns " << mv.getNumVectors () << " in the input multivector mv.");
#endif // HAVE_TPETRA_DEBUG

      // Detect whether the index range is contiguous.
      // If it is, use the more efficient Range1D version of CloneViewNonConst.
      for (typename std::vector<int>::size_type j = 1; j<index.size (); ++j) {
        if (index[j] != index[j-1] + 1) {
          // not contiguous; short circuit
          Array<size_t> stinds (index.begin (), index.end ());
          return mv.subViewNonConst (stinds);
        }
      }
      // contiguous
      return mv.subViewNonConst (Range1D (index.front (), index.back ()));
    }


    static Teuchos::RCP<Tpetra::MultiVector<Scalar,LO,GO,Node> >
    CloneViewNonConst (Tpetra::MultiVector<Scalar,LO,GO,Node>& mv,
                       const Teuchos::Range1D& index)
    {
      // NOTE (mfh 11 Jan 2011) We really should check for possible
      // overflow of int here.  However, the number of columns in a
      // multivector typically fits in an int.
      const int numCols = static_cast<int> (mv.getNumVectors());
      const bool validRange = index.size() > 0 &&
        index.lbound() >= 0 && index.ubound() < numCols;
      if (! validRange)
        {
          std::ostringstream os;
          os << "Belos::MultiVecTraits<Scalar, Tpetra::MultiVector<...> >::"
            "CloneViewNonConst(mv,index=[" << index.lbound() << ", "
             << index.ubound() << "]): ";
          TEUCHOS_TEST_FOR_EXCEPTION(index.size() == 0, std::invalid_argument,
                             os.str() << "Empty index range is not allowed.");
          TEUCHOS_TEST_FOR_EXCEPTION(index.lbound() < 0, std::invalid_argument,
                             os.str() << "Index range includes negative "
                             "index/ices, which is not allowed.");
          TEUCHOS_TEST_FOR_EXCEPTION(index.ubound() >= numCols, std::invalid_argument,
                             os.str() << "Index range exceeds number of "
                             "vectors " << numCols << " in the input "
                             "multivector.");
          TEUCHOS_TEST_FOR_EXCEPTION(true, std::logic_error,
                             os.str() << "Should never get here!");
        }
      return mv.subViewNonConst (index);
    }


    static Teuchos::RCP<const Tpetra::MultiVector<Scalar,LO,GO,Node> >
    CloneView (const Tpetra::MultiVector<Scalar,LO,GO,Node>& mv,
               const std::vector<int>& index)
    {
      using Teuchos::as;
      using Teuchos::Array;
      using Teuchos::Range1D;
      const char fnName[] = "Belos::MultiVecTraits<Scalar,Tpetra::MultiVector>::CloneView(mv,index)";

#ifdef HAVE_TPETRA_DEBUG
      TEUCHOS_TEST_FOR_EXCEPTION(
        *std::min_element (index.begin (), index.end ()) < 0,
        std::invalid_argument,
        fnName << ": All indices must be nonnegative.");
      TEUCHOS_TEST_FOR_EXCEPTION(
        as<size_t> (*std::max_element (index.begin (), index.end ())) >= mv.getNumVectors (),
        std::invalid_argument,
        fnName << ": All indices must be strictly less than the number of "
        "columns " << mv.getNumVectors () << " in the input multivector mv.");
#endif // HAVE_TPETRA_DEBUG

      // Detect whether the index range is contiguous.
      // If it is, use the more efficient Range1D version of CloneView.
      for (typename std::vector<int>::size_type j = 1; j < index.size (); ++j) {
        if (index[j] != index[j-1] + 1) {
          // not contiguous; short circuit
          Array<size_t> stinds (index.begin (), index.end ());
          return mv.subView (stinds);
        }
      }
      // contiguous
      return mv.subView (Range1D (index.front (), index.back ()));
    }

    static Teuchos::RCP<const Tpetra::MultiVector<Scalar,LO,GO,Node> >
    CloneView (const Tpetra::MultiVector<Scalar,LO,GO,Node>& mv,
               const Teuchos::Range1D& index)
    {
      // NOTE (mfh 11 Jan 2011) We really should check for possible
      // overflow of int here.  However, the number of columns in a
      // multivector typically fits in an int.
      const int numCols = static_cast<int> (mv.getNumVectors());
      const bool validRange = index.size() > 0 &&
        index.lbound() >= 0 && index.ubound() < numCols;
      if (! validRange) {
        std::ostringstream os;
        os << "Belos::MultiVecTraits<Scalar, Tpetra::MultiVector<...> >::"
          "CloneView(mv, index=[" << index.lbound() << ", "
           << index.ubound() << "]): ";
        TEUCHOS_TEST_FOR_EXCEPTION(index.size() == 0, std::invalid_argument,
          os.str() << "Empty index range is not allowed.");
        TEUCHOS_TEST_FOR_EXCEPTION(index.lbound() < 0, std::invalid_argument,
          os.str() << "Index range includes negative index/ices, which is not "
          "allowed.");
        TEUCHOS_TEST_FOR_EXCEPTION(
          index.ubound() >= numCols, std::invalid_argument,
          os.str() << "Index range exceeds number of vectors " << numCols
          << " in the input multivector.");
        TEUCHOS_TEST_FOR_EXCEPTION(true, std::logic_error,
          os.str() << "Should never get here!");
      }
      return mv.subView (index);
    }

    static int GetVecLength( const Tpetra::MultiVector<Scalar,LO,GO,Node>& mv )
    { return mv.getGlobalLength(); }

    static int GetNumberVecs( const Tpetra::MultiVector<Scalar,LO,GO,Node>& mv )
    { return mv.getNumVectors(); }

    static bool HasConstantStride( const Tpetra::MultiVector<Scalar,LO,GO,Node>& mv )
    { return mv.isConstantStride(); }

    static void
    MvTimesMatAddMv (const Scalar& alpha,
                     const Tpetra::MultiVector<Scalar,LO,GO,Node>& A,
                     const Teuchos::SerialDenseMatrix<int,Scalar>& B,
                     const Scalar& beta,
                     Tpetra::MultiVector<Scalar,LO,GO,Node>& mv)
    {
      using Teuchos::ArrayView;
      using Teuchos::Comm;
      using Teuchos::rcpFromRef;
      typedef Tpetra::Map<LO, GO, Node> map_type;
      KOKKOS_NODE_TRACE("Belos::MVT::MvTimesMatAddMv()")
#ifdef HAVE_BELOS_TPETRA_TIMERS
      Teuchos::TimeMonitor lcltimer(*mvTimesMatAddMvTimer_);
#endif
      // create local map
      Teuchos::SerialComm<int> serialComm;
      // FIXME (mfh 07 Mar 2013) Shouldn't we use the same index base
      // for this Map as for the Maps of A and B?
      map_type LocalMap (B.numRows (), 0, rcpFromRef<const Comm<int> > (serialComm),
                         Tpetra::LocallyReplicated, A.getMap ()->getNode ());
      // encapsulate Teuchos::SerialDenseMatrix data in ArrayView
      ArrayView<const Scalar> Bvalues (B.values (), B.stride () * B.numCols ());
      // create locally replicated MultiVector with a copy of this data
      MV B_mv (rcpFromRef (LocalMap), Bvalues, B.stride (), B.numCols ());
      mv.multiply (Teuchos::NO_TRANS, Teuchos::NO_TRANS, alpha, A, B_mv, beta);
    }

    /// \brief <tt>mv := alpha*A + beta*B</tt>
    ///
    /// The Tpetra specialization of this method ignores and
    /// completely overwrites any NaN or Inf entries in A.  Thus, it
    /// does <i>not</i> mean the same thing as <tt>mv := 0*mv +
    /// alpha*A + beta*B</tt> in IEEE 754 floating-point arithmetic.
    /// (Remember that NaN*0 = NaN.)
    static void
    MvAddMv (Scalar alpha,
             const Tpetra::MultiVector<Scalar,LO,GO,Node>& A,
             Scalar beta,
             const Tpetra::MultiVector<Scalar,LO,GO,Node>& B,
             Tpetra::MultiVector<Scalar,LO,GO,Node>& mv)
    {
      mv.update (alpha, A, beta, B, Teuchos::ScalarTraits<Scalar>::zero ());
    }

    static void
    MvScale (Tpetra::MultiVector<Scalar,LO,GO,Node>& mv,
             const Scalar& alpha)
    {
      mv.scale (alpha);
    }

    static void
    MvScale (Tpetra::MultiVector<Scalar,LO,GO,Node>& mv,
             const std::vector<Scalar>& alphas)
    {
      mv.scale (alphas);
    }

    static void
    MvTransMv (Scalar alpha,
               const Tpetra::MultiVector<Scalar,LO,GO,Node>& A,
               const Tpetra::MultiVector<Scalar,LO,GO,Node>& B,
               Teuchos::SerialDenseMatrix<int,Scalar>& C)
    {
      KOKKOS_NODE_TRACE("Belos::MVT::MvTransMv()")
#ifdef HAVE_BELOS_TPETRA_TIMERS
      Teuchos::TimeMonitor lcltimer(*mvTransMvTimer_);
#endif
      // form alpha * A^H * B, then copy into SDM
      // we will create a multivector C_mv from a a local map
      // this map has a serial comm, the purpose being to short-circuit the MultiVector::reduce() call at the end of MultiVector::multiply()
      // otherwise, the reduced multivector data would be copied back to the GPU, only to turn around and have to get it back here.
      // this saves us a round trip for this data.
      const int numRowsC = C.numRows(),
                numColsC = C.numCols(),
                strideC  = C.stride();
      Teuchos::SerialComm<int> scomm;
      // create local map with serial comm
      Tpetra::Map<LO,GO,Node> LocalMap(numRowsC, 0, Teuchos::rcpFromRef< const Teuchos::Comm<int> >(scomm), Tpetra::LocallyReplicated, A.getMap()->getNode());
      // create local multivector to hold the result
      const bool INIT_TO_ZERO = true;
      Tpetra::MultiVector<Scalar,LO,GO,Node> C_mv(Teuchos::rcpFromRef(LocalMap),numColsC, INIT_TO_ZERO);
      // multiply result into local multivector
      C_mv.multiply(Teuchos::CONJ_TRANS,Teuchos::NO_TRANS,alpha,A,B,Teuchos::ScalarTraits<Scalar>::zero());
      // get comm
      Teuchos::RCP< const Teuchos::Comm<int> > pcomm = A.getMap()->getComm();
      // create arrayview encapsulating the Teuchos::SerialDenseMatrix
      Teuchos::ArrayView<Scalar> C_view(C.values(),strideC*numColsC);
      if (pcomm->getSize() == 1) {
        // no accumulation to do; simply extract the multivector data into C
        // extract a copy of the result into the array view (and therefore, the SerialDenseMatrix)
        C_mv.get1dCopy(C_view,strideC);
      }
      else {
        // get a const host view of the data in C_mv
        Teuchos::ArrayRCP<const Scalar> C_mv_view = C_mv.get1dView();
        if (strideC == numRowsC) {
          // sumall into C
          Teuchos::reduceAll<int,Scalar>(*pcomm,Teuchos::REDUCE_SUM,numColsC*numRowsC,C_mv_view.getRawPtr(),C_view.getRawPtr());
        }
        else {
          // sumall into temp, copy into C
          Teuchos::Array<Scalar> destBuff(numColsC*numRowsC);
          Teuchos::reduceAll<int,Scalar>(*pcomm,Teuchos::REDUCE_SUM,numColsC*numRowsC,C_mv_view.getRawPtr(),destBuff.getRawPtr());
          for (int j=0; j < numColsC; ++j) {
            for (int i=0; i < numRowsC; ++i) {
              C_view[strideC*j+i] = destBuff[numRowsC*j+i];
            }
          }
        }
      }
    }

    //! For all columns j of A, set <tt>dots[j] := A[j]^T * B[j]</tt>.
    static void
    MvDot (const Tpetra::MultiVector<Scalar,LO,GO,Node>& A,
           const Tpetra::MultiVector<Scalar,LO,GO,Node>& B,
           std::vector<Scalar>& dots)
    {
      const size_t numVecs = A.getNumVectors ();

      TEUCHOS_TEST_FOR_EXCEPTION(
        numVecs != B.getNumVectors (), std::invalid_argument,
        "Belos::MultiVecTraits<Scalar,Tpetra::MultiVector>::MvDot(A,B,dots): "
        "A and B must have the same number of columns.  "
        "A has " << numVecs << " column(s), "
        "but B has " << B.getNumVectors () << " column(s).");
#ifdef HAVE_TPETRA_DEBUG
      TEUCHOS_TEST_FOR_EXCEPTION(
        dots.size() < numVecs, std::invalid_argument,
        "Belos::MultiVecTraits<Scalar,Tpetra::MultiVector>::MvDot(A,B,dots): "
        "The output array 'dots' must have room for all dot products.  "
        "A and B each have " << numVecs << " column(s), "
        "but 'dots' only has " << dots.size() << " entry(/ies).");
#endif // HAVE_TPETRA_DEBUG

      Teuchos::ArrayView<Scalar> av (dots);
      A.dot (B, av (0, numVecs));
    }

    //! For all columns j of mv, set <tt>normvec[j] = norm(mv[j])</tt>.
    static void
    MvNorm (const Tpetra::MultiVector<Scalar,LO,GO,Node>& mv,
            std::vector<typename Teuchos::ScalarTraits<Scalar>::magnitudeType> &normvec,
            NormType type=TwoNorm)
    {
#ifdef HAVE_TPETRA_DEBUG
      TEUCHOS_TEST_FOR_EXCEPTION(normvec.size() < (typename std::vector<int>::size_type)mv.getNumVectors(),std::invalid_argument,
          "Belos::MultiVecTraits<Scalar,Tpetra::MultiVector>::MvNorm(mv,normvec): normvec must have room for all norms.");
#endif
      Teuchos::ArrayView<typename Teuchos::ScalarTraits<Scalar>::magnitudeType> av(normvec);
      switch (type) {
        case OneNorm:
          mv.norm1(av(0,mv.getNumVectors()));
          break;
        case TwoNorm:
          mv.norm2(av(0,mv.getNumVectors()));
          break;
        case InfNorm:
          mv.normInf(av(0,mv.getNumVectors()));
          break;
      default:
        // Throw logic_error rather than invalid_argument, because if
        // we get here, it's probably the fault of a Belos solver,
        // rather than a user giving Belos an invalid input.
        TEUCHOS_TEST_FOR_EXCEPTION(true, std::logic_error,
          "Belos::MultiVecTraits<Scalar,Tpetra::MultiVector>::MvNorm: "
          "Invalid NormType value " << type << ".  Valid values are OneNorm="
          << OneNorm << ", TwoNorm=" << TwoNorm <<", and InfNorm=" << InfNorm
          << ".  If you are a Belos user and have not modified Belos in any "
          "way, and you get this message, then this is probably a bug in the "
          "Belos solver you were using.  Please report this to the Belos "
          "developers.");
      }
    }

    static void SetBlock( const Tpetra::MultiVector<Scalar,LO,GO,Node>& A, const std::vector<int>& index, Tpetra::MultiVector<Scalar,LO,GO,Node>& mv )
    {
      KOKKOS_NODE_TRACE("Belos::MVT::SetBlock()")
#ifdef HAVE_TPETRA_DEBUG
      TEUCHOS_TEST_FOR_EXCEPTION((typename std::vector<int>::size_type)A.getNumVectors() < index.size(),std::invalid_argument,
          "Belos::MultiVecTraits<Scalar,Tpetra::MultiVector>::SetBlock(A,index,mv): index must be the same size as A.");
#endif
      Teuchos::RCP<Tpetra::MultiVector<Scalar,LO,GO,Node> > mvsub = CloneViewNonConst(mv,index);
      if ((typename std::vector<int>::size_type)A.getNumVectors() > index.size()) {
        Teuchos::RCP<const Tpetra::MultiVector<Scalar,LO,GO,Node> > Asub = A.subView(Teuchos::Range1D(0,index.size()-1));
        (*mvsub) = (*Asub);
      }
      else {
        (*mvsub) = A;
      }
      mvsub = Teuchos::null;
    }

    static void
    SetBlock (const Tpetra::MultiVector<Scalar,LO,GO,Node>& A,
              const Teuchos::Range1D& index,
              Tpetra::MultiVector<Scalar,LO,GO,Node>& mv)
    {
      KOKKOS_NODE_TRACE("Belos::MVT::SetBlock()")

      // Range1D bounds are signed; size_t is unsigned.
      // Assignment of Tpetra::MultiVector is a deep copy.

      // Tpetra::MultiVector::getNumVectors() returns size_t.  It's
      // fair to assume that the number of vectors won't overflow int,
      // since the typical use case of multivectors involves few
      // columns, but it's friendly to check just in case.
      const size_t maxInt = static_cast<size_t> (Teuchos::OrdinalTraits<int>::max());
      const bool overflow = maxInt < A.getNumVectors() && maxInt < mv.getNumVectors();
      if (overflow)
        {
          std::ostringstream os;
          os << "Belos::MultiVecTraits<Scalar, Tpetra::MultiVector<Scalar, ..."
            "> >::SetBlock(A, index=[" << index.lbound() << ", "
             << index.ubound() << "], mv): ";
          TEUCHOS_TEST_FOR_EXCEPTION(maxInt < A.getNumVectors(), std::range_error,
                             os.str() << "Number of columns in the input multi"
                             "vector 'A' (a size_t) overflows int.");
          TEUCHOS_TEST_FOR_EXCEPTION(maxInt < mv.getNumVectors(), std::range_error,
                             os.str() << "Number of columns in the output multi"
                             "vector 'mv' (a size_t) overflows int.");
        }
      // We've already validated the static casts above.
      const int numColsA = static_cast<int> (A.getNumVectors());
      const int numColsMv = static_cast<int> (mv.getNumVectors());
      // 'index' indexes into mv; it's the index set of the target.
      const bool validIndex = index.lbound() >= 0 && index.ubound() < numColsMv;
      // We can't take more columns out of A than A has.
      const bool validSource = index.size() <= numColsA;

      if (! validIndex || ! validSource)
        {
          std::ostringstream os;
          os << "Belos::MultiVecTraits<Scalar, Tpetra::MultiVector<Scalar, ..."
            "> >::SetBlock(A, index=[" << index.lbound() << ", "
             << index.ubound() << "], mv): ";
          TEUCHOS_TEST_FOR_EXCEPTION(index.lbound() < 0, std::invalid_argument,
                             os.str() << "Range lower bound must be nonnegative.");
          TEUCHOS_TEST_FOR_EXCEPTION(index.ubound() >= numColsMv, std::invalid_argument,
                             os.str() << "Range upper bound must be less than "
                             "the number of columns " << numColsA << " in the "
                             "'mv' output argument.");
          TEUCHOS_TEST_FOR_EXCEPTION(index.size() > numColsA, std::invalid_argument,
                             os.str() << "Range must have no more elements than"
                             " the number of columns " << numColsA << " in the "
                             "'A' input argument.");
          TEUCHOS_TEST_FOR_EXCEPTION(true, std::logic_error, "Should never get here!");
        }
      typedef Teuchos::RCP<Tpetra::MultiVector<Scalar,LO,GO,Node> > MV_ptr;
      typedef Teuchos::RCP<const Tpetra::MultiVector<Scalar,LO,GO,Node> > const_MV_ptr;

      // View of the relevant column(s) of the target multivector mv.
      // We avoid view creation overhead by only creating a view if
      // the index range is different than [0, (# columns in mv) - 1].
      MV_ptr mv_view;
      if (index.lbound() == 0 && index.ubound()+1 == numColsMv)
        mv_view = Teuchos::rcpFromRef (mv); // Non-const, non-owning RCP
      else
        mv_view = CloneViewNonConst (mv, index);

      // View of the relevant column(s) of the source multivector A.
      // If A has fewer columns than mv_view, then create a view of
      // the first index.size() columns of A.
      const_MV_ptr A_view;
      if (index.size() == numColsA)
        A_view = Teuchos::rcpFromRef (A); // Const, non-owning RCP
      else
        A_view = CloneView (A, Teuchos::Range1D(0, index.size()-1));

      // Assignment of Tpetra::MultiVector objects via operator=()
      // assumes that both arguments have compatible Maps.  If
      // HAVE_TPETRA_DEBUG is defined at compile time, operator=()
      // will throw an std::runtime_error if the Maps are
      // incompatible.
      *mv_view = *A_view;
    }

    static void
    Assign (const Tpetra::MultiVector<Scalar,LO,GO,Node>& A,
            Tpetra::MultiVector<Scalar,LO,GO,Node>& mv)
    {
      KOKKOS_NODE_TRACE("Belos::MVT::Assign()")

      // Range1D bounds are signed; size_t is unsigned.
      // Assignment of Tpetra::MultiVector is a deep copy.

      // Tpetra::MultiVector::getNumVectors() returns size_t.  It's
      // fair to assume that the number of vectors won't overflow int,
      // since the typical use case of multivectors involves few
      // columns, but it's friendly to check just in case.
      const size_t maxInt = static_cast<size_t> (Teuchos::OrdinalTraits<int>::max());
      const bool overflow = maxInt < A.getNumVectors() && maxInt < mv.getNumVectors();
      if (overflow)
        {
          std::ostringstream os;
          os << "Belos::MultiVecTraits<Scalar, Tpetra::MultiVector<Scalar, ..."
            "> >::Assign(A, mv): ";
          TEUCHOS_TEST_FOR_EXCEPTION(maxInt < A.getNumVectors(), std::range_error,
                             os.str() << "Number of columns in the input multi"
                             "vector 'A' (a size_t) overflows int.");
          TEUCHOS_TEST_FOR_EXCEPTION(maxInt < mv.getNumVectors(), std::range_error,
                             os.str() << "Number of columns in the output multi"
                             "vector 'mv' (a size_t) overflows int.");
          TEUCHOS_TEST_FOR_EXCEPTION(true, std::logic_error, "Should never get here!");
        }
      // We've already validated the static casts above.
      const int numColsA = static_cast<int> (A.getNumVectors());
      const int numColsMv = static_cast<int> (mv.getNumVectors());
      if (numColsA > numColsMv)
        {
          std::ostringstream os;
          os << "Belos::MultiVecTraits<Scalar, Tpetra::MultiVector<Scalar, ..."
            "> >::Assign(A, mv): ";
          TEUCHOS_TEST_FOR_EXCEPTION(numColsA > numColsMv, std::invalid_argument,
                             os.str() << "Input multivector 'A' has "
                             << numColsA << " columns, but output multivector "
                             "'mv' has only " << numColsMv << " columns.");
          TEUCHOS_TEST_FOR_EXCEPTION(true, std::logic_error, "Should never get here!");
        }
      // Assignment of Tpetra::MultiVector objects via operator=()
      // assumes that both arguments have compatible Maps.  If
      // HAVE_TPETRA_DEBUG is defined at compile time, operator=()
      // will throw an std::runtime_error if the Maps are
      // incompatible.
      if (numColsA == numColsMv)
        mv = A;
      else
        {
          Teuchos::RCP<Tpetra::MultiVector<Scalar,LO,GO,Node> > mv_view =
            CloneViewNonConst (mv, Teuchos::Range1D(0, numColsA-1));
          *mv_view = A;
        }
    }


    static void MvRandom( Tpetra::MultiVector<Scalar,LO,GO,Node>& mv )
    {
      KOKKOS_NODE_TRACE("Belos::MVT::randomize()")
      mv.randomize();
    }

    static void MvInit( Tpetra::MultiVector<Scalar,LO,GO,Node>& mv, Scalar alpha = Teuchos::ScalarTraits<Scalar>::zero() )
    { mv.putScalar(alpha); }

    static void MvPrint( const Tpetra::MultiVector<Scalar,LO,GO,Node>& mv, std::ostream& os )
    {
      Teuchos::FancyOStream fos(Teuchos::rcp(&os,false));
      mv.describe(fos,Teuchos::VERB_EXTREME);
    }

#ifdef HAVE_BELOS_TSQR
    /// \typedef tsqr_adaptor_type
    /// \brief TsqrAdaptor specialization for Tpetra::MultiVector
    ///
    typedef Tpetra::TsqrAdaptor< Tpetra::MultiVector< Scalar, LO, GO, Node > > tsqr_adaptor_type;
#endif // HAVE_BELOS_TSQR
  };

  ////////////////////////////////////////////////////////////////////
  //
  // Implementation of the Belos::OperatorTraits for Tpetra::Operator.
  //
  ////////////////////////////////////////////////////////////////////

  /// \brief Partial specialization of OperatorTraits for Tpetra::Operator.
  template <class Scalar, class LO, class GO, class Node>
  class OperatorTraits <Scalar, Tpetra::MultiVector<Scalar,LO,GO,Node>, Tpetra::Operator<Scalar,LO,GO,Node> >
  {
  public:
    static void
    Apply (const Tpetra::Operator<Scalar,LO,GO,Node>& Op,
           const Tpetra::MultiVector<Scalar,LO,GO,Node>& X,
           Tpetra::MultiVector<Scalar,LO,GO,Node>& Y,
           ETrans trans=NOTRANS)
    {
      switch (trans) {
        case NOTRANS:
          Op.apply(X,Y,Teuchos::NO_TRANS);
          break;
        case TRANS:
          Op.apply(X,Y,Teuchos::TRANS);
          break;
        case CONJTRANS:
          Op.apply(X,Y,Teuchos::CONJ_TRANS);
          break;
      default:
        const std::string scalarName = Teuchos::TypeNameTraits<Scalar>::name();
        const std::string loName = Teuchos::TypeNameTraits<LO>::name();
        const std::string goName = Teuchos::TypeNameTraits<GO>::name();
        const std::string nodeName = Teuchos::TypeNameTraits<Node>::name();
        const std::string otName = "Belos::OperatorTraits<" + scalarName
          + "," + loName + "," + goName + "," + nodeName + ">";
        TEUCHOS_TEST_FOR_EXCEPTION(true, std::logic_error, otName << ": Should never "
                           "get here; fell through a switch statement.  "
                           "Please report this bug to the Belos developers.");
      }
    }

    static bool
    HasApplyTranspose (const Tpetra::Operator<Scalar,LO,GO,Node>& Op)
    {
      return Op.hasTransposeApply ();
    }
  };

} // end of Belos namespace

#endif
// end of file BELOS_TPETRA_ADAPTER_HPP<|MERGE_RESOLUTION|>--- conflicted
+++ resolved
@@ -95,7 +95,6 @@
     static Teuchos::RCP<Teuchos::Time> mvTimesMatAddMvTimer_, mvTransMvTimer_;
 #endif
 
-<<<<<<< HEAD
     /// \brief Create a new multivector with \c numvecs columns.
     ///
     /// The returned Tpetra::MultiVector has the same Tpetra::Map
@@ -104,12 +103,7 @@
     static Teuchos::RCP<Tpetra::MultiVector<Scalar,LO,GO,Node> >
     Clone (const Tpetra::MultiVector<Scalar,LO,GO,Node>& mv, const int numvecs)
     {
-      return Teuchos::rcp (new MV (mv.getMap (), numvecs));
-=======
-    static Teuchos::RCP<Tpetra::MultiVector<Scalar,LO,GO,Node> > Clone( const Tpetra::MultiVector<Scalar,LO,GO,Node>& mv, const int numvecs )
-    { 
-      return Teuchos::rcp( new Tpetra::MultiVector<Scalar,LO,GO,Node>(mv.getMap(),numvecs,false));
->>>>>>> ba76a0e2
+      return Teuchos::rcp (new MV (mv.getMap (), numvecs, false));
     }
 
     static Teuchos::RCP<Tpetra::MultiVector<Scalar,LO,GO,Node> > CloneCopy( const Tpetra::MultiVector<Scalar,LO,GO,Node>& mv )
