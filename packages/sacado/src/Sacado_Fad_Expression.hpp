--- conflicted
+++ resolved
@@ -80,12 +80,8 @@
      * template classes.
      */
     template <typename ExprT, typename Spec>
-<<<<<<< HEAD
-    struct Expr {
-=======
     class Expr {
     public:
->>>>>>> 014ae929
       typedef ExprT value_type;
     };
 
