--- conflicted
+++ resolved
@@ -131,11 +131,7 @@
   )
 
 IF(Sacado_NEW_FAD_DESIGN_IS_DEFAULT AND NOT Sacado_ENABLE_CXX11)
-<<<<<<< HEAD
-  message(FATAL_ERROR "New Fad design requires C++11 enabled.  Please reconfigure with Trilinos_ENABLE_CXX11=ON.")
-=======
   message(FATAL_ERROR "New Fad design requires C++11 enabled.  Please reconfigure with ${PROJECT_NAME}_ENABLE_CXX11=ON.")
->>>>>>> 014ae929
 ENDIF()
 
 #
