// @HEADER
// ***********************************************************************
//
//          Tpetra: Templated Linear Algebra Services Package
//                 Copyright (2008) Sandia Corporation
//
// Under the terms of Contract DE-AC04-94AL85000 with Sandia Corporation,
// the U.S. Government retains certain rights in this software.
//
// Redistribution and use in source and binary forms, with or without
// modification, are permitted provided that the following conditions are
// met:
//
// 1. Redistributions of source code must retain the above copyright
// notice, this list of conditions and the following disclaimer.
//
// 2. Redistributions in binary form must reproduce the above copyright
// notice, this list of conditions and the following disclaimer in the
// documentation and/or other materials provided with the distribution.
//
// 3. Neither the name of the Corporation nor the names of the
// contributors may be used to endorse or promote products derived from
// this software without specific prior written permission.
//
// THIS SOFTWARE IS PROVIDED BY SANDIA CORPORATION "AS IS" AND ANY
// EXPRESS OR IMPLIED WARRANTIES, INCLUDING, BUT NOT LIMITED TO, THE
// IMPLIED WARRANTIES OF MERCHANTABILITY AND FITNESS FOR A PARTICULAR
// PURPOSE ARE DISCLAIMED. IN NO EVENT SHALL SANDIA CORPORATION OR THE
// CONTRIBUTORS BE LIABLE FOR ANY DIRECT, INDIRECT, INCIDENTAL, SPECIAL,
// EXEMPLARY, OR CONSEQUENTIAL DAMAGES (INCLUDING, BUT NOT LIMITED TO,
// PROCUREMENT OF SUBSTITUTE GOODS OR SERVICES; LOSS OF USE, DATA, OR
// PROFITS; OR BUSINESS INTERRUPTION) HOWEVER CAUSED AND ON ANY THEORY OF
// LIABILITY, WHETHER IN CONTRACT, STRICT LIABILITY, OR TORT (INCLUDING
// NEGLIGENCE OR OTHERWISE) ARISING IN ANY WAY OUT OF THE USE OF THIS
// SOFTWARE, EVEN IF ADVISED OF THE POSSIBILITY OF SUCH DAMAGE.
//
// Questions? Contact Michael A. Heroux (maherou@sandia.gov)
//
// ************************************************************************
// @HEADER

#ifndef TPETRA_MATRIXMATRIX_OPENMP_DEF_HPP
#define TPETRA_MATRIXMATRIX_OPENMP_DEF_HPP

#ifdef HAVE_TPETRA_INST_OPENMP
namespace Tpetra {
namespace MMdetails {

/*********************************************************************************************************/
// MMM KernelWrappers for Partial Specialization to OpenMP
template<class Scalar,
         class LocalOrdinal,
         class GlobalOrdinal, class LocalOrdinalViewType>
struct KernelWrappers<Scalar,LocalOrdinal,GlobalOrdinal,Kokkos::Compat::KokkosOpenMPWrapperNode,LocalOrdinalViewType> {
    static inline void mult_A_B_newmatrix_kernel_wrapper(CrsMatrixStruct<Scalar, LocalOrdinal, GlobalOrdinal, Kokkos::Compat::KokkosOpenMPWrapperNode>& Aview,
                                                  CrsMatrixStruct<Scalar, LocalOrdinal, GlobalOrdinal, Kokkos::Compat::KokkosOpenMPWrapperNode>& Bview,
                                                  const LocalOrdinalViewType & Acol2Brow,
                                                  const LocalOrdinalViewType & Acol2Irow,
                                                  const LocalOrdinalViewType & Bcol2Ccol,
                                                  const LocalOrdinalViewType & Icol2Ccol,
                                                  CrsMatrix<Scalar, LocalOrdinal, GlobalOrdinal, Kokkos::Compat::KokkosOpenMPWrapperNode>& C,
                                                  Teuchos::RCP<const Import<LocalOrdinal,GlobalOrdinal,Kokkos::Compat::KokkosOpenMPWrapperNode> > Cimport,
                                                  const std::string& label = std::string(),
                                                  const Teuchos::RCP<Teuchos::ParameterList>& params = Teuchos::null);

    static inline void mult_A_B_reuse_kernel_wrapper(CrsMatrixStruct<Scalar, LocalOrdinal, GlobalOrdinal, Kokkos::Compat::KokkosOpenMPWrapperNode>& Aview,
                                                  CrsMatrixStruct<Scalar, LocalOrdinal, GlobalOrdinal, Kokkos::Compat::KokkosOpenMPWrapperNode>& Bview,
                                                  const LocalOrdinalViewType & Acol2Brow,
                                                  const LocalOrdinalViewType & Acol2Irow,
                                                  const LocalOrdinalViewType & Bcol2Ccol,
                                                  const LocalOrdinalViewType & Icol2Ccol,
                                                  CrsMatrix<Scalar, LocalOrdinal, GlobalOrdinal, Kokkos::Compat::KokkosOpenMPWrapperNode>& C,
                                                  Teuchos::RCP<const Import<LocalOrdinal,GlobalOrdinal,Kokkos::Compat::KokkosOpenMPWrapperNode> > Cimport,
                                                  const std::string& label = std::string(),
                                                  const Teuchos::RCP<Teuchos::ParameterList>& params = Teuchos::null);
};


// Jacobi KernelWrappers for Partial Specialization to OpenMP
template<class Scalar,
         class LocalOrdinal,
         class GlobalOrdinal, class LocalOrdinalViewType>
struct KernelWrappers2<Scalar,LocalOrdinal,GlobalOrdinal,Kokkos::Compat::KokkosOpenMPWrapperNode,LocalOrdinalViewType> {
    static inline void jacobi_A_B_newmatrix_kernel_wrapper(Scalar omega,
                                                           const Vector<Scalar,LocalOrdinal,GlobalOrdinal,Kokkos::Compat::KokkosOpenMPWrapperNode> & Dinv,
                                                           CrsMatrixStruct<Scalar, LocalOrdinal, GlobalOrdinal, Kokkos::Compat::KokkosOpenMPWrapperNode>& Aview,
                                                           CrsMatrixStruct<Scalar, LocalOrdinal, GlobalOrdinal, Kokkos::Compat::KokkosOpenMPWrapperNode>& Bview,
                                                           const LocalOrdinalViewType & Acol2Brow,
                                                           const LocalOrdinalViewType & Acol2Irow,
                                                           const LocalOrdinalViewType & Bcol2Ccol,
                                                           const LocalOrdinalViewType & Icol2Ccol,
                                                           CrsMatrix<Scalar, LocalOrdinal, GlobalOrdinal, Kokkos::Compat::KokkosOpenMPWrapperNode>& C,
                                                           Teuchos::RCP<const Import<LocalOrdinal,GlobalOrdinal,Kokkos::Compat::KokkosOpenMPWrapperNode> > Cimport,
                                                           const std::string& label = std::string(),
                                                           const Teuchos::RCP<Teuchos::ParameterList>& params = Teuchos::null);

    static inline void jacobi_A_B_reuse_kernel_wrapper(Scalar omega,
                                                       const Vector<Scalar,LocalOrdinal,GlobalOrdinal,Kokkos::Compat::KokkosOpenMPWrapperNode> & Dinv,
                                                       CrsMatrixStruct<Scalar, LocalOrdinal, GlobalOrdinal, Kokkos::Compat::KokkosOpenMPWrapperNode>& Aview,
                                                       CrsMatrixStruct<Scalar, LocalOrdinal, GlobalOrdinal, Kokkos::Compat::KokkosOpenMPWrapperNode>& Bview,
                                                       const LocalOrdinalViewType & Acol2Brow,
                                                       const LocalOrdinalViewType & Acol2Irow,
                                                       const LocalOrdinalViewType & Bcol2Ccol,
                                                       const LocalOrdinalViewType & Icol2Ccol,
                                                       CrsMatrix<Scalar, LocalOrdinal, GlobalOrdinal, Kokkos::Compat::KokkosOpenMPWrapperNode>& C,
                                                       Teuchos::RCP<const Import<LocalOrdinal,GlobalOrdinal,Kokkos::Compat::KokkosOpenMPWrapperNode> > Cimport,
                                                       const std::string& label = std::string(),
                                                       const Teuchos::RCP<Teuchos::ParameterList>& params = Teuchos::null);

};


/*********************************************************************************************************/
template<class Scalar,
         class LocalOrdinal,
         class GlobalOrdinal,
         class LocalOrdinalViewType>
void KernelWrappers<Scalar,LocalOrdinal,GlobalOrdinal,Kokkos::Compat::KokkosOpenMPWrapperNode,LocalOrdinalViewType>::mult_A_B_newmatrix_kernel_wrapper(CrsMatrixStruct<Scalar, LocalOrdinal, GlobalOrdinal, Kokkos::Compat::KokkosOpenMPWrapperNode>& Aview,
                                                                                               CrsMatrixStruct<Scalar, LocalOrdinal, GlobalOrdinal, Kokkos::Compat::KokkosOpenMPWrapperNode>& Bview,
                                                                                               const LocalOrdinalViewType & Acol2Brow,
                                                                                               const LocalOrdinalViewType & Acol2Irow,
                                                                                               const LocalOrdinalViewType & Bcol2Ccol,
                                                                                               const LocalOrdinalViewType & Icol2Ccol,
                                                                                               CrsMatrix<Scalar, LocalOrdinal, GlobalOrdinal, Kokkos::Compat::KokkosOpenMPWrapperNode>& C,
                                                                                               Teuchos::RCP<const Import<LocalOrdinal,GlobalOrdinal,Kokkos::Compat::KokkosOpenMPWrapperNode> > Cimport,
                                                                                               const std::string& label,
                                                                                               const Teuchos::RCP<Teuchos::ParameterList>& params) {

#ifdef HAVE_TPETRA_MMM_TIMINGS
    std::string prefix_mmm = std::string("TpetraExt ") + label + std::string(": ");
    using Teuchos::TimeMonitor;
    Teuchos::RCP<TimeMonitor> MM;
#endif

  // Node-specific code
  std::string nodename("OpenMP");

  // Lots and lots of typedefs
  using Teuchos::RCP;
<<<<<<< HEAD
  typedef Kokkos::Compat::KokkosOpenMPWrapperNode Node;
=======
>>>>>>> d94c7600
  typedef typename Tpetra::CrsMatrix<Scalar,LocalOrdinal,GlobalOrdinal,Kokkos::Compat::KokkosOpenMPWrapperNode>::local_matrix_type KCRS;
  typedef typename KCRS::device_type device_t;
  typedef typename KCRS::StaticCrsGraphType graph_t;
  typedef typename graph_t::row_map_type::non_const_type lno_view_t;
  typedef typename graph_t::entries_type::non_const_type lno_nnz_view_t;
  typedef typename KCRS::values_type::non_const_type scalar_view_t;

  // Options
  int team_work_size = 16;  // Defaults to 16 as per Deveci 12/7/16 - csiefer
  std::string myalg("SPGEMM_KK_MEMORY");


  if(!params.is_null()) {
    if(params->isParameter("openmp: algorithm"))
      myalg = params->get("openmp: algorithm",myalg);
    if(params->isParameter("openmp: team work size"))
      team_work_size = params->get("openmp: team work size",team_work_size);
  }

  if(myalg == "LTG") {
    // Use the LTG kernel if requested
    ::Tpetra::MatrixMatrix::ExtraKernels::mult_A_B_newmatrix_LowThreadGustavsonKernel(Aview,Bview,Acol2Brow,Acol2Irow,Bcol2Ccol,Icol2Ccol,C,Cimport,label,params);
  }
  else {
    // Use the Kokkos-Kernels OpenMP Kernel
#ifdef HAVE_TPETRA_MMM_TIMINGS
    MM = rcp(new TimeMonitor (*TimeMonitor::getNewTimer(prefix_mmm + std::string("MMM Newmatrix OpenMPWrapper"))));
#endif
    // KokkosKernelsHandle
    typedef KokkosKernels::Experimental::KokkosKernelsHandle<
       typename lno_view_t::const_value_type,typename lno_nnz_view_t::const_value_type, typename scalar_view_t::const_value_type,
       typename device_t::execution_space, typename device_t::memory_space,typename device_t::memory_space > KernelHandle;

    // Grab the  Kokkos::SparseCrsMatrices
    const KCRS & Ak = Aview.origMatrix->getLocalMatrix();
    // const KCRS & Bk = Bview.origMatrix->getLocalMatrix();

    // Get the algorithm mode
    std::string alg = nodename+std::string(" algorithm");
    //  printf("DEBUG: Using kernel: %s\n",myalg.c_str());
    if(!params.is_null() && params->isParameter(alg)) myalg = params->get(alg,myalg);
    KokkosSparse::SPGEMMAlgorithm alg_enum = KokkosSparse::StringToSPGEMMAlgorithm(myalg);

    // Merge the B and Bimport matrices
    const KCRS Bmerged = Tpetra::MMdetails::merge_matrices(Aview,Bview,Acol2Brow,Acol2Irow,Bcol2Ccol,Icol2Ccol,C.getColMap()->getNodeNumElements());

#ifdef HAVE_TPETRA_MMM_TIMINGS
    MM = rcp(new TimeMonitor (*TimeMonitor::getNewTimer(prefix_mmm + std::string("MMM Newmatrix OpenMPCore"))));
#endif

    // Do the multiply on whatever we've got
    typename KernelHandle::nnz_lno_t AnumRows = Ak.numRows();
                                                          //    typename KernelHandle::nnz_lno_t BnumRows = Bmerged->numRows();
                                                          //    typename KernelHandle::nnz_lno_t BnumCols = Bmerged->numCols();
    typename KernelHandle::nnz_lno_t BnumRows = Bmerged.numRows();
    typename KernelHandle::nnz_lno_t BnumCols = Bmerged.numCols();


    lno_view_t      row_mapC ("non_const_lnow_row", AnumRows + 1);
    lno_nnz_view_t  entriesC;
    scalar_view_t   valuesC;
    KernelHandle kh;
    kh.create_spgemm_handle(alg_enum);
    kh.set_team_work_size(team_work_size);
                                                          //    KokkosSparse::Experimental::spgemm_symbolic(&kh,AnumRows,BnumRows,BnumCols,Ak.graph.row_map,Ak.graph.entries,false,Bmerged->graph.row_map,Bmerged->graph.entries,false,row_mapC);
    KokkosSparse::Experimental::spgemm_symbolic(&kh,AnumRows,BnumRows,BnumCols,Ak.graph.row_map,Ak.graph.entries,false,Bmerged.graph.row_map,Bmerged.graph.entries,false,row_mapC);

    size_t c_nnz_size = kh.get_spgemm_handle()->get_c_nnz();
    if (c_nnz_size){
      entriesC = lno_nnz_view_t (Kokkos::ViewAllocateWithoutInitializing("entriesC"), c_nnz_size);
      valuesC = scalar_view_t (Kokkos::ViewAllocateWithoutInitializing("valuesC"), c_nnz_size);
    }
                                                          //    KokkosSparse::Experimental::spgemm_numeric(&kh,AnumRows,BnumRows,BnumCols,Ak.graph.row_map,Ak.graph.entries,Ak.values,false,Bmerged->graph.row_map,Bmerged->graph.entries,Bmerged->values,false,row_mapC,entriesC,valuesC);
    KokkosSparse::Experimental::spgemm_numeric(&kh,AnumRows,BnumRows,BnumCols,Ak.graph.row_map,Ak.graph.entries,Ak.values,false,Bmerged.graph.row_map,Bmerged.graph.entries,Bmerged.values,false,row_mapC,entriesC,valuesC);
    kh.destroy_spgemm_handle();

#ifdef HAVE_TPETRA_MMM_TIMINGS
    MM = rcp(new TimeMonitor (*TimeMonitor::getNewTimer(prefix_mmm + std::string("MMM Newmatrix OpenMPSort"))));
#endif
    // Sort & set values
    if (params.is_null() || params->get("sort entries",true))
      Import_Util::sortCrsEntries(row_mapC, entriesC, valuesC);
    C.setAllValues(row_mapC,entriesC,valuesC);

  }// end OMP KokkosKernels loop

#ifdef HAVE_TPETRA_MMM_TIMINGS
  MM = rcp(new TimeMonitor (*TimeMonitor::getNewTimer(prefix_mmm + std::string("MMM Newmatrix OpenMPESFC"))));
#endif

  // Final Fillcomplete
  RCP<Teuchos::ParameterList> labelList = rcp(new Teuchos::ParameterList);
  labelList->set("Timer Label",label);
  if(!params.is_null()) labelList->set("compute global constants",params->get("compute global constants",true));
  RCP<const Export<LocalOrdinal,GlobalOrdinal,Kokkos::Compat::KokkosOpenMPWrapperNode> > dummyExport;
  C.expertStaticFillComplete(Bview.origMatrix->getDomainMap(), Aview.origMatrix->getRangeMap(), Cimport,dummyExport,labelList);

#if 0
  {
    Teuchos::ArrayRCP< const size_t > Crowptr;
    Teuchos::ArrayRCP< const LocalOrdinal > Ccolind;
    Teuchos::ArrayRCP< const Scalar > Cvalues;
    C.getAllValues(Crowptr,Ccolind,Cvalues);

    // DEBUG
    int MyPID = C->getComm()->getRank();
    printf("[%d] Crowptr = ",MyPID);
    for(size_t i=0; i<(size_t) Crowptr.size(); i++) {
      printf("%3d ",(int)Crowptr.getConst()[i]);
    }
    printf("\n");
    printf("[%d] Ccolind = ",MyPID);
    for(size_t i=0; i<(size_t)Ccolind.size(); i++) {
      printf("%3d ",(int)Ccolind.getConst()[i]);
    }
    printf("\n");
    fflush(stdout);
    // END DEBUG
  }
#endif
}


/*********************************************************************************************************/
template<class Scalar,
         class LocalOrdinal,
         class GlobalOrdinal,
         class LocalOrdinalViewType>
void KernelWrappers<Scalar,LocalOrdinal,GlobalOrdinal,Kokkos::Compat::KokkosOpenMPWrapperNode,LocalOrdinalViewType>::mult_A_B_reuse_kernel_wrapper(CrsMatrixStruct<Scalar, LocalOrdinal, GlobalOrdinal, Kokkos::Compat::KokkosOpenMPWrapperNode>& Aview,
                                                                                               CrsMatrixStruct<Scalar, LocalOrdinal, GlobalOrdinal, Kokkos::Compat::KokkosOpenMPWrapperNode>& Bview,
                                                                                               const LocalOrdinalViewType & Acol2Brow,
                                                                                               const LocalOrdinalViewType & Acol2Irow,
                                                                                               const LocalOrdinalViewType & Bcol2Ccol,
                                                                                               const LocalOrdinalViewType & Icol2Ccol,
                                                                                               CrsMatrix<Scalar, LocalOrdinal, GlobalOrdinal, Kokkos::Compat::KokkosOpenMPWrapperNode>& C,
                                                                                               Teuchos::RCP<const Import<LocalOrdinal,GlobalOrdinal,Kokkos::Compat::KokkosOpenMPWrapperNode> > Cimport,
                                                                                               const std::string& label,
                                                                                               const Teuchos::RCP<Teuchos::ParameterList>& params) {
#ifdef HAVE_TPETRA_MMM_TIMINGS
    std::string prefix_mmm = std::string("TpetraExt ") + label + std::string(": ");
    using Teuchos::TimeMonitor;
    Teuchos::RCP<TimeMonitor> MM;
#endif

  // Lots and lots of typedefs
  using Teuchos::RCP;

  // Options
  int team_work_size = 16;  // Defaults to 16 as per Deveci 12/7/16 - csiefer
  std::string myalg("LTG");
  if(!params.is_null()) {
    if(params->isParameter("openmp: algorithm"))
      myalg = params->get("openmp: algorithm",myalg);
    if(params->isParameter("openmp: team work size"))
      team_work_size = params->get("openmp: team work size",team_work_size);
  }

  if(myalg == "LTG") {
    // Use the LTG kernel if requested
    ::Tpetra::MatrixMatrix::ExtraKernels::mult_A_B_reuse_LowThreadGustavsonKernel(Aview,Bview,Acol2Brow,Acol2Irow,Bcol2Ccol,Icol2Ccol,C,Cimport,label,params);
  }
  else {
    throw std::runtime_error("Tpetra::MatrixMatrix::MMM reuse unknown kernel");
  }

#ifdef HAVE_TPETRA_MMM_TIMINGS
  MM = rcp(new TimeMonitor (*TimeMonitor::getNewTimer(prefix_mmm + std::string("MMM Reuse OpenMPESFC"))));
#endif
  C.fillComplete(C.getDomainMap(), C.getRangeMap());
}


/*********************************************************************************************************/
template<class Scalar,
         class LocalOrdinal,
         class GlobalOrdinal,
         class LocalOrdinalViewType>
void KernelWrappers2<Scalar,LocalOrdinal,GlobalOrdinal,Kokkos::Compat::KokkosOpenMPWrapperNode,LocalOrdinalViewType>::jacobi_A_B_newmatrix_kernel_wrapper(Scalar omega,
                                                                                               const Vector<Scalar,LocalOrdinal,GlobalOrdinal,Kokkos::Compat::KokkosOpenMPWrapperNode> & Dinv,
                                                                                               CrsMatrixStruct<Scalar, LocalOrdinal, GlobalOrdinal, Kokkos::Compat::KokkosOpenMPWrapperNode>& Aview,
                                                                                               CrsMatrixStruct<Scalar, LocalOrdinal, GlobalOrdinal, Kokkos::Compat::KokkosOpenMPWrapperNode>& Bview,
                                                                                               const LocalOrdinalViewType & Acol2Brow,
                                                                                               const LocalOrdinalViewType & Acol2Irow,
                                                                                               const LocalOrdinalViewType & Bcol2Ccol,
                                                                                               const LocalOrdinalViewType & Icol2Ccol,
                                                                                               CrsMatrix<Scalar, LocalOrdinal, GlobalOrdinal, Kokkos::Compat::KokkosOpenMPWrapperNode>& C,
                                                                                               Teuchos::RCP<const Import<LocalOrdinal,GlobalOrdinal,Kokkos::Compat::KokkosOpenMPWrapperNode> > Cimport,
                                                                                               const std::string& label,
                                                                                               const Teuchos::RCP<Teuchos::ParameterList>& params) {

#ifdef HAVE_TPETRA_MMM_TIMINGS
    std::string prefix_mmm = std::string("TpetraExt ") + label + std::string(": ");
    using Teuchos::TimeMonitor;
    Teuchos::RCP<TimeMonitor> MM;
#endif

  // Node-specific code
  using Teuchos::RCP;

  // Options
  int team_work_size = 16;  // Defaults to 16 as per Deveci 12/7/16 - csiefer
  std::string myalg("LTG");
  if(!params.is_null()) {
    if(params->isParameter("openmp: jacobi algorithm"))
      myalg = params->get("openmp: jacobi algorithm",myalg);
    if(params->isParameter("openmp: team work size"))
      team_work_size = params->get("openmp: team work size",team_work_size);
  }

  if(myalg == "LTG") {
    // Use the LTG kernel if requested
    ::Tpetra::MatrixMatrix::ExtraKernels::jacobi_A_B_newmatrix_LowThreadGustavsonKernel(omega,Dinv,Aview,Bview,Acol2Brow,Acol2Irow,Bcol2Ccol,Icol2Ccol,C,Cimport,label,params);
  }
  else if(myalg == "MSAK") {
    ::Tpetra::MatrixMatrix::ExtraKernels::jacobi_A_B_newmatrix_MultiplyScaleAddKernel(omega,Dinv,Aview,Bview,Acol2Brow,Acol2Irow,Bcol2Ccol,Icol2Ccol,C,Cimport,label,params);
  }
  else {
    throw std::runtime_error("Tpetra::MatrixMatrix::Jacobi newmatrix unknown kernel");
  }

#ifdef HAVE_TPETRA_MMM_TIMINGS
  MM = rcp(new TimeMonitor (*TimeMonitor::getNewTimer(prefix_mmm + std::string("Jacobi Newmatrix OpenMPESFC"))));
#endif

  // Final Fillcomplete
  RCP<Teuchos::ParameterList> labelList = rcp(new Teuchos::ParameterList);
  labelList->set("Timer Label",label);
  if(!params.is_null()) labelList->set("compute global constants",params->get("compute global constants",true));

  // NOTE: MSAK already fillCompletes, so we have to check here
  if(!C.isFillComplete()) {
    RCP<const Export<LocalOrdinal,GlobalOrdinal,Kokkos::Compat::KokkosOpenMPWrapperNode> > dummyExport;
    C.expertStaticFillComplete(Bview.origMatrix->getDomainMap(), Aview.origMatrix->getRangeMap(), Cimport,dummyExport,labelList);
  }

}



/*********************************************************************************************************/
template<class Scalar,
         class LocalOrdinal,
         class GlobalOrdinal,
         class LocalOrdinalViewType>
void KernelWrappers2<Scalar,LocalOrdinal,GlobalOrdinal,Kokkos::Compat::KokkosOpenMPWrapperNode,LocalOrdinalViewType>::jacobi_A_B_reuse_kernel_wrapper(Scalar omega,
                                                                                               const Vector<Scalar,LocalOrdinal,GlobalOrdinal,Kokkos::Compat::KokkosOpenMPWrapperNode> & Dinv,
                                                                                               CrsMatrixStruct<Scalar, LocalOrdinal, GlobalOrdinal, Kokkos::Compat::KokkosOpenMPWrapperNode>& Aview,
                                                                                               CrsMatrixStruct<Scalar, LocalOrdinal, GlobalOrdinal, Kokkos::Compat::KokkosOpenMPWrapperNode>& Bview,
                                                                                               const LocalOrdinalViewType & Acol2Brow,
                                                                                               const LocalOrdinalViewType & Acol2Irow,
                                                                                               const LocalOrdinalViewType & Bcol2Ccol,
                                                                                               const LocalOrdinalViewType & Icol2Ccol,
                                                                                               CrsMatrix<Scalar, LocalOrdinal, GlobalOrdinal, Kokkos::Compat::KokkosOpenMPWrapperNode>& C,
                                                                                               Teuchos::RCP<const Import<LocalOrdinal,GlobalOrdinal,Kokkos::Compat::KokkosOpenMPWrapperNode> > Cimport,
                                                                                               const std::string& label,
                                                                                               const Teuchos::RCP<Teuchos::ParameterList>& params) {

#ifdef HAVE_TPETRA_MMM_TIMINGS
    std::string prefix_mmm = std::string("TpetraExt ") + label + std::string(": ");
    using Teuchos::TimeMonitor;
    Teuchos::RCP<TimeMonitor> MM;
#endif

  // Lots and lots of typedefs
  using Teuchos::RCP;

  // Options
  int team_work_size = 16;  // Defaults to 16 as per Deveci 12/7/16 - csiefer
  std::string myalg("LTG");
  if(!params.is_null()) {
    if(params->isParameter("openmp: jacobi algorithm"))
      myalg = params->get("openmp: jacobi algorithm",myalg);
    if(params->isParameter("openmp: team work size"))
      team_work_size = params->get("openmp: team work size",team_work_size);
  }

  if(myalg == "LTG") {
    // Use the LTG kernel if requested
    ::Tpetra::MatrixMatrix::ExtraKernels::jacobi_A_B_reuse_LowThreadGustavsonKernel(omega,Dinv,Aview,Bview,Acol2Brow,Acol2Irow,Bcol2Ccol,Icol2Ccol,C,Cimport,label,params);
  }
  else {
    throw std::runtime_error("Tpetra::MatrixMatrix::Jacobi reuse unknown kernel");
  }

#ifdef HAVE_TPETRA_MMM_TIMINGS
  MM = rcp(new TimeMonitor (*TimeMonitor::getNewTimer(prefix_mmm + std::string("Jacobi Reuse OpenMPESFC"))));
#endif
  C.fillComplete(C.getDomainMap(), C.getRangeMap());

}



}//MMdetails
}//Tpetra

#endif//OpenMP

#endif<|MERGE_RESOLUTION|>--- conflicted
+++ resolved
@@ -137,10 +137,6 @@
 
   // Lots and lots of typedefs
   using Teuchos::RCP;
-<<<<<<< HEAD
-  typedef Kokkos::Compat::KokkosOpenMPWrapperNode Node;
-=======
->>>>>>> d94c7600
   typedef typename Tpetra::CrsMatrix<Scalar,LocalOrdinal,GlobalOrdinal,Kokkos::Compat::KokkosOpenMPWrapperNode>::local_matrix_type KCRS;
   typedef typename KCRS::device_type device_t;
   typedef typename KCRS::StaticCrsGraphType graph_t;
