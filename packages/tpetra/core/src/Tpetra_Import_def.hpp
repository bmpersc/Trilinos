// @HEADER
// ***********************************************************************
//
//          Tpetra: Templated Linear Algebra Services Package
//                 Copyright (2008) Sandia Corporation
//
// Under the terms of Contract DE-AC04-94AL85000 with Sandia Corporation,
// the U.S. Government retains certain rights in this software.
//
// Redistribution and use in source and binary forms, with or without
// modification, are permitted provided that the following conditions are
// met:
//
// 1. Redistributions of source code must retain the above copyright
// notice, this list of conditions and the following disclaimer.
//
// 2. Redistributions in binary form must reproduce the above copyright
// notice, this list of conditions and the following disclaimer in the
// documentation and/or other materials provided with the distribution.
//
// 3. Neither the name of the Corporation nor the names of the
// contributors may be used to endorse or promote products derived from
// this software without specific prior written permission.
//
// THIS SOFTWARE IS PROVIDED BY SANDIA CORPORATION "AS IS" AND ANY
// EXPRESS OR IMPLIED WARRANTIES, INCLUDING, BUT NOT LIMITED TO, THE
// IMPLIED WARRANTIES OF MERCHANTABILITY AND FITNESS FOR A PARTICULAR
// PURPOSE ARE DISCLAIMED. IN NO EVENT SHALL SANDIA CORPORATION OR THE
// CONTRIBUTORS BE LIABLE FOR ANY DIRECT, INDIRECT, INCIDENTAL, SPECIAL,
// EXEMPLARY, OR CONSEQUENTIAL DAMAGES (INCLUDING, BUT NOT LIMITED TO,
// PROCUREMENT OF SUBSTITUTE GOODS OR SERVICES; LOSS OF USE, DATA, OR
// PROFITS; OR BUSINESS INTERRUPTION) HOWEVER CAUSED AND ON ANY THEORY OF
// LIABILITY, WHETHER IN CONTRACT, STRICT LIABILITY, OR TORT (INCLUDING
// NEGLIGENCE OR OTHERWISE) ARISING IN ANY WAY OUT OF THE USE OF THIS
// SOFTWARE, EVEN IF ADVISED OF THE POSSIBILITY OF SUCH DAMAGE.
//
// Questions? Contact Michael A. Heroux (maherou@sandia.gov)
//
// ************************************************************************
// @HEADER

#ifndef TPETRA_IMPORT_DEF_HPP
#define TPETRA_IMPORT_DEF_HPP

#include <Tpetra_Import_decl.hpp>
#include <Tpetra_Distributor.hpp>
#include <Tpetra_Map.hpp>
#include <Tpetra_ImportExportData.hpp>
#include <Tpetra_Util.hpp>
#include <Tpetra_Import_Util.hpp>
#include <Tpetra_Export.hpp>
#include <Tpetra_Details_Behavior.hpp>
#include <Tpetra_Details_gathervPrint.hpp>
#include <Teuchos_as.hpp>
#ifdef HAVE_TPETRA_MMM_TIMINGS
#include <Teuchos_TimeMonitor.hpp>
#endif
#include <array>
#include <memory>


namespace {
  // Default value of Import's "Debug" parameter.
  const bool tpetraImportDebugDefault = false;

  bool
  getBoolParameter (Teuchos::ParameterList* plist,
                    const char paramName[],
                    const bool defaultValue)
  {
    if (plist == nullptr) {
      return defaultValue;
    }
    else if (plist->isType<bool> (paramName)) {
      return plist->get<bool> (paramName);
    }
    else if (plist->isType<int> (paramName)) {
      const int val_int = plist->get<int> (paramName);
      return val_int != 0;
    }
    else {
      return defaultValue;
    }
  }
} // namespace (anonymous)

namespace Teuchos {
  template<class T>
  std::string toString (const std::vector<T>& x)
  {
    std::ostringstream os;
    os << "[";
    const std::size_t N = x.size ();
    for (std::size_t k = 0; k < N; ++k) {
      os << x[k];
      if (k + std::size_t (1) < N) {
        os << ",";
      }
    }
    os << "]";
    return os.str ();
  }
} // namespace Teuchos

namespace Tpetra {

  template <class LocalOrdinal, class GlobalOrdinal, class Node>
  void
  Import<LocalOrdinal,GlobalOrdinal,Node>::
  setParameterList(const Teuchos::RCP<Teuchos::ParameterList>& plist)
  {
    bool debug = tpetraImportDebugDefault;
    if (! plist.is_null ()) {
      try {
        debug = plist->get<bool> ("Debug");
      } catch (Teuchos::Exceptions::InvalidParameter&) {}
    }
    debug_ = debug;
    ImportData_->distributor_.setParameterList (plist);
  }

  // head:  init(source, target, true, remotePIDs, Teuchos::null);

  template <class LocalOrdinal, class GlobalOrdinal, class Node>
  void
  Import<LocalOrdinal,GlobalOrdinal,Node>::
  init (const Teuchos::RCP<const map_type>& source,
        const Teuchos::RCP<const map_type>& target,
        bool useRemotePIDs,
        Teuchos::Array<int> & remotePIDs,
        const Teuchos::RCP<Teuchos::ParameterList>& plist)
  {
      using Teuchos::Array;
      using Teuchos::null;
      using Teuchos::Ptr;
      using Teuchos::rcp;
      using std::endl;
      typedef ImportExportData<LocalOrdinal,GlobalOrdinal,Node> data_type;

      this->debug_ = getBoolParameter (plist.getRawPtr (), "Debug",
				       tpetraImportDebugDefault);
      if (! out_.is_null ()) {
	  out_->pushTab ();
      }
      if (debug_) {
	  std::ostringstream os;
	  const int myRank = source->getComm ()->getRank ();
	  os << myRank << ": Import ctor" << endl;
	  *out_ << os.str ();
      }

      Array<GlobalOrdinal> remoteGIDs;

#ifdef HAVE_TPETRA_MMM_TIMINGS
      using Teuchos::TimeMonitor;
      std::string label;
      if(!plist.is_null())
	  label = plist->get("Timer Label",label);
      std::string prefix = std::string("Tpetra ")+ label + std::string(":iport_ctor:preIData: ");
#endif
      {
#ifdef HAVE_TPETRA_MMM_TIMINGS
	  auto MM(*TimeMonitor::getNewTimer(prefix));
#endif
	  ImportData_ = rcp (new data_type (source, target, out_, plist));
	  setupSamePermuteRemote (remoteGIDs);
	  if (debug_) {
	      std::ostringstream os;
	      const int myRank = source->getComm ()->getRank ();
	      os << myRank << ": Import ctor: "
		 << "setupSamePermuteRemote done" << endl;
	      *out_ << os.str ();
	  }
      }
      {
#ifdef HAVE_TPETRA_MMM_TIMINGS
	  prefix = std::string("Tpetra ")+ label + std::string(":iport_ctor:preSetupExport: ");
	  auto MM2(*TimeMonitor::getNewTimer(prefix));
#endif

	  if (source->isDistributed ()) {
	      setupExport (remoteGIDs,useRemotePIDs,remotePIDs);
	  }
      }
      {
#ifdef HAVE_TPETRA_MMM_TIMINGS
	  prefix = std::string("Tpetra ")+ label + std::string(":iport_ctor:postSetupExport: ");
	  auto MM3(*TimeMonitor::getNewTimer(prefix));
#endif
	  if (debug_) {
	      std::ostringstream os;
	      const int myRank = source->getComm ()->getRank ();
	      os << myRank << ": Import ctor: done" << endl;
	      *out_ << os.str ();
	  }
	  if (! out_.is_null ()) {
	      out_->popTab ();
	  }
      }

  }

  template <class LocalOrdinal, class GlobalOrdinal, class Node>
  Import<LocalOrdinal,GlobalOrdinal,Node>::
  Import(const Teuchos::RCP<const map_type >& source,
          const Teuchos::RCP<const map_type >& target) :
    out_(Teuchos::getFancyOStream (Teuchos::rcpFromRef (std::cerr))),
    debug_(tpetraImportDebugDefault)
  {
    Teuchos::Array<int> dummy;
#ifdef HAVE_TPETRA_MMM_TIMINGS
    Teuchos::RCP<Teuchos::ParameterList> mypars = rcp(new Teuchos::ParameterList);
    mypars->set("Timer Label","Naive_tAFC");
    init(source, target, false, dummy, mypars);
#else
    init(source, target, false, dummy, Teuchos::null);
#endif
  }

  template <class LocalOrdinal, class GlobalOrdinal, class Node>
  Import<LocalOrdinal,GlobalOrdinal,Node>::
  Import(const Teuchos::RCP<const map_type >& source,
          const Teuchos::RCP<const map_type >& target,
          const Teuchos::RCP<Teuchos::FancyOStream>& out) :
    out_(out),
    debug_(tpetraImportDebugDefault)
  {
    Teuchos::Array<int> dummy;
    init(source, target, false, dummy, Teuchos::null);
  }

  template <class LocalOrdinal, class GlobalOrdinal, class Node>
  Import<LocalOrdinal,GlobalOrdinal,Node>::
  Import(const Teuchos::RCP<const map_type >& source,
          const Teuchos::RCP<const map_type >& target,
          const Teuchos::RCP<Teuchos::ParameterList>& plist) :
    out_(Teuchos::getFancyOStream (Teuchos::rcpFromRef (std::cerr))),
    debug_(tpetraImportDebugDefault)
  {
    Teuchos::Array<int> dummy;
    init(source, target, false, dummy, plist);
  }

  template <class LocalOrdinal, class GlobalOrdinal, class Node>
  Import<LocalOrdinal,GlobalOrdinal,Node>::
  Import(const Teuchos::RCP<const map_type >& source,
          const Teuchos::RCP<const map_type >& target,
          const Teuchos::RCP<Teuchos::FancyOStream>& out,
          const Teuchos::RCP<Teuchos::ParameterList>& plist) :
    out_(out),
    debug_(tpetraImportDebugDefault)
  {
    Teuchos::Array<int> dummy;
    init(source, target, false, dummy, plist);
  }

  template <class LocalOrdinal, class GlobalOrdinal, class Node>
  Import<LocalOrdinal,GlobalOrdinal,Node>::
  Import(const Teuchos::RCP<const map_type >& source,
          const Teuchos::RCP<const map_type >& target,
         Teuchos::Array<int> & remotePIDs,
         const Teuchos::RCP<Teuchos::ParameterList>& plist) :
    debug_(tpetraImportDebugDefault)
  {
    init(source, target, true, remotePIDs, plist);
  }

  template <class LocalOrdinal, class GlobalOrdinal, class Node>
  Import<LocalOrdinal,GlobalOrdinal,Node>::
  Import(const Import<LocalOrdinal,GlobalOrdinal,Node>& rhs)
    : ImportData_(rhs.ImportData_)
    , out_(rhs.out_)
    , debug_(rhs.debug_)
  {}

  template <class LocalOrdinal, class GlobalOrdinal, class Node>
  Import<LocalOrdinal,GlobalOrdinal,Node>::
  Import(const Export<LocalOrdinal,GlobalOrdinal,Node>& exporter)
    : out_(exporter.out_)
    , debug_(exporter.debug_)
  {
    if (! exporter.ExportData_.is_null ()) {
      ImportData_ = exporter.ExportData_->reverseClone ();
    }
  }
  // cblcbl
  // This is the "createExpert" version of the constructor to be used with pid/gid pairs obtained from
  // reverse communication
   template <class LocalOrdinal, class GlobalOrdinal, class Node>
   Import<LocalOrdinal,GlobalOrdinal,Node>::
   Import(const Teuchos::RCP<const Map<LocalOrdinal, GlobalOrdinal, Node> >& source,
          const Teuchos::RCP<const Map<LocalOrdinal, GlobalOrdinal, Node> >& target,
          const Teuchos::ArrayView<int> & userRemotePIDs,
          const Teuchos::ArrayView<const LocalOrdinal> & userExportLIDs,
          const Teuchos::ArrayView<const int>          & userExportPIDs,
          const Teuchos::RCP<Teuchos::ParameterList>& plist,
          const Teuchos::RCP<Teuchos::FancyOStream>& out) :
     out_ (out.is_null () ?
           Teuchos::getFancyOStream (Teuchos::rcpFromRef (std::cerr)) : out)
  {
    using Teuchos::arcp;
    using Teuchos::Array;
    using Teuchos::ArrayRCP;
    using Teuchos::ArrayView;
    using Teuchos::as;
    using Teuchos::null;
    using Teuchos::rcp;
    typedef LocalOrdinal LO;
    typedef GlobalOrdinal GO;
    typedef Teuchos::Array<int>::size_type size_type;
    typedef ImportExportData<LocalOrdinal,GlobalOrdinal,Node> data_type;
    const int myRank = source->getComm ()->getRank ();
    // Read "Debug" parameter from the input ParameterList.
    bool debug = tpetraImportDebugDefault;
    if (! plist.is_null ()) {
      try {
        debug = plist->get<bool> ("Debug");
      } catch (Teuchos::Exceptions::InvalidParameter&) {}
    }
    debug_ = debug;
    ArrayView<const GO> sourceGIDs = source->getNodeElementList ();
    ArrayView<const GO> targetGIDs = target->getNodeElementList ();
    const size_type numSrcGids = sourceGIDs.size ();
    const size_type numTgtGids = targetGIDs.size ();
    const size_type numGids = std::min (numSrcGids, numTgtGids);
    const LO LINVALID = Teuchos::OrdinalTraits<LO>::invalid ();

    ImportData_ = rcp (new data_type (source, target, out_, plist));

    Array<GO>  tRemoteGIDs;

    setupSamePermuteRemote(tRemoteGIDs);

    Array<LO>& tRemoteLIDs = ImportData_->remoteLIDs_;
    Teuchos::Array<int> tRemotePIDs(userRemotePIDs);

    TPETRA_ABUSE_WARNING(
                         getNumRemoteIDs() > 0 && ! source->isDistributed(),
                         std::runtime_error,
                         "::constructExpert(): Target has remote LIDs but Source is not "
                         "distributed globally." << std::endl
                         << "Importing to a submap of the target map.");
    TEUCHOS_TEST_FOR_EXCEPTION
      ( !(tRemotePIDs.size() == tRemoteGIDs.size() &&
          tRemoteGIDs.size() == tRemoteLIDs.size()),
        std::runtime_error,
        "Import::Import createExpert version: Size miss match on userRemotePIDs, remoteGIDs and remoteLIDs Array's to sort3. This will produce produce an error, aborting ");
    
    sort3 (tRemotePIDs.begin (),
           tRemotePIDs.end (),
           tRemoteGIDs.begin (),
           tRemoteLIDs.begin ());

  //Get rid of IDs that don't exist in SourceMap
    int cnt = 0;
    int indexIntoRemotePIDs = tRemotePIDs.size();
    for(size_type i = 0; i < indexIntoRemotePIDs ; ++i )
      if( tRemotePIDs[i] == -1 ) ++cnt;
    if( cnt ) {
      if( indexIntoRemotePIDs-cnt > 0 ) {
        Array<GO>  newRemoteGIDs(indexIntoRemotePIDs-cnt);
        Array<LO>  newRemoteLIDs(indexIntoRemotePIDs-cnt);
        Array<int> newRemotePIDs(indexIntoRemotePIDs-cnt);
        cnt = 0;
        for( size_type j = 0; j < indexIntoRemotePIDs; ++j )
          if( tRemotePIDs[j] != -1 ) {
            newRemoteGIDs[cnt] = tRemoteGIDs[j];
            newRemotePIDs[cnt] = tRemotePIDs[j];
            newRemoteLIDs[cnt] = target->getLocalElement(tRemoteGIDs[j]);
            ++cnt;
          }
        indexIntoRemotePIDs = cnt;
        tRemoteGIDs = newRemoteGIDs;
        tRemotePIDs = newRemotePIDs;
        tRemoteLIDs = newRemoteLIDs;
      }
      else { //valid RemoteIDs empty
        indexIntoRemotePIDs = 0;
        tRemoteGIDs.clear();
        tRemotePIDs.clear();
      }
    }

    ImportData_->exportPIDs_ = Teuchos::Array<int>(userExportPIDs);
    ImportData_->exportLIDs_ = Teuchos::Array<int>(userExportLIDs);

    bool locallyComplete = true;
    for(size_type i=0; i<userExportPIDs.size() && locallyComplete; i++)  {
      if (userExportPIDs[i] == -1) {
        locallyComplete = false;
      }
    }

    ImportData_->isLocallyComplete_ = locallyComplete;
    {
#ifdef HAVE_TPETRA_MMM_TIMINGS
	std::string prefix = std::string("Tpetra ")+std::string(":iport_ctor:cFSAR ");

	auto MM3(*Teuchos::TimeMonitor::getNewTimer(prefix));
#endif
	ImportData_->distributor_.createFromSendsAndRecvs(ImportData_->exportPIDs_,tRemotePIDs);
    }
  }


  template <class LocalOrdinal, class GlobalOrdinal, class Node>
  Import<LocalOrdinal,GlobalOrdinal,Node>::
  Import (const Teuchos::RCP<const map_type>& source,
          const Teuchos::RCP<const map_type>& target,
          const size_t numSameIDs,
          Teuchos::Array<LocalOrdinal>& permuteToLIDs,
          Teuchos::Array<LocalOrdinal>& permuteFromLIDs,
          Teuchos::Array<LocalOrdinal>& remoteLIDs,
          Teuchos::Array<LocalOrdinal>& exportLIDs,
          Teuchos::Array<int>& exportPIDs,
          Distributor& distributor,
          const Teuchos::RCP<Teuchos::FancyOStream>& out,
          const Teuchos::RCP<Teuchos::ParameterList>& plist) :
     out_ (out.is_null () ? Teuchos::getFancyOStream (Teuchos::rcpFromRef (std::cerr)) : out),
    debug_ (tpetraImportDebugDefault)
  {
    using Teuchos::null;
    using Teuchos::Ptr;
    using Teuchos::rcp;
    using std::cerr;
    using std::endl;
    typedef ImportExportData<LocalOrdinal,GlobalOrdinal,Node> data_type;

    // Read "Debug" parameter from the input ParameterList.
    bool debug = tpetraImportDebugDefault;
    if (! plist.is_null ()) {
      try {
        debug = plist->get<bool> ("Debug");
      } catch (Teuchos::Exceptions::InvalidParameter&) {}
    }
    debug_ = debug;

    if (! out_.is_null ()) {
      out_->pushTab ();
    }
    if (debug_ && ! out_.is_null ()) {
      std::ostringstream os;
      const int myRank = source->getComm ()->getRank ();
      os << myRank << ": Import expert ctor" << endl;
      *out_ << os.str ();
    }
    ImportData_ = rcp (new data_type (source, target, out_, plist));

    bool locallyComplete = true;
    for (Teuchos::Array<int>::size_type i = 0; i < exportPIDs.size (); ++i) {
      if (exportPIDs[i] == -1) {
        locallyComplete = false;
      }
    }
    ImportData_->isLocallyComplete_ = locallyComplete;

    ImportData_->numSameIDs_ = numSameIDs;
    ImportData_->permuteToLIDs_.swap (permuteToLIDs);
    ImportData_->permuteFromLIDs_.swap (permuteFromLIDs);
    ImportData_->remoteLIDs_.swap (remoteLIDs);
    ImportData_->distributor_.swap (distributor);
    ImportData_->exportLIDs_.swap (exportLIDs);
    ImportData_->exportPIDs_.swap (exportPIDs);
  }

  namespace { // (anonymous)

    template <class LO, class GO, class NT>
    struct ImportLocalSetupResult
    {
      Teuchos::RCP<const ::Tpetra::Map<LO, GO, NT> > targetMap;
      LO numSameIDs;
      // std::vector<LO> permuteToLIDs; // users aren't supposed to have permutes
      // std::vector<LO> permuteFromLIDs; // users aren't suppoosed to have permutes
      std::vector<GO> remoteGIDs;
      std::vector<LO> remoteLIDs;
      std::vector<int> remotePIDs;
      LO numPermutes; // users aren't supposed to have permutes
    };

    template<class T>
    void printArray (std::ostream& out, const T x[], const std::size_t N)
    {
      out << "[";
      for (std::size_t k = 0; k < N; ++k) {
        out << x[k];
        if (k + 1 < N) {
          out << ", ";
        }
      }
      out << "]";
    }

    template<class LO, class GO, class NT>
    ImportLocalSetupResult<LO, GO, NT>
    setupSamePermuteRemoteFromUserGlobalIndexList (const ::Tpetra::Map<LO, GO, NT>& sourceMap,
                                                   const GO targetMapRemoteOrPermuteGlobalIndices[],
                                                   const int targetMapRemoteOrPermuteProcessRanks[],
                                                   const LO numTargetMapRemoteOrPermuteGlobalIndices,
                                                   const bool mayReorderTargetMapIndicesLocally,
                                                   Teuchos::FancyOStream* out, // only valid if verbose
                                                   const std::string* verboseHeader, // only valid if verbose
                                                   const bool verbose,
                                                   const bool debug)
    {
      using std::endl;
      const int myRank = sourceMap.getComm ()->getRank ();
      ImportLocalSetupResult<LO, GO, NT> result;

      if (verbose) {
        std::ostringstream os;
        os << *verboseHeader << "- Import::setupSPR w/ remote GIDs & PIDs: " << endl
            << *verboseHeader << "  Input GIDs: ";
        printArray (os, targetMapRemoteOrPermuteGlobalIndices, numTargetMapRemoteOrPermuteGlobalIndices);
        os << endl << "  Input PIDs: ";
        printArray (os, targetMapRemoteOrPermuteProcessRanks, numTargetMapRemoteOrPermuteGlobalIndices);
        os << endl;
        *out << os.str ();
      }

      // In debug mode, check whether any of the input GIDs are
      // actually in the source Map on the calling process.  That's an
      // error, because it means duplicate GIDs on the calling
      // process.  Also check if any of the input PIDs are invalid.
      if (debug) {
        std::vector<GO> badGIDs;
        std::vector<int> badPIDs;
        const Teuchos::Comm<int>& comm = * (sourceMap.getComm ());
        const int numProcs = comm.getSize ();

        for (LO k = 0; k < numTargetMapRemoteOrPermuteGlobalIndices; ++k) {
          const GO tgtGID = targetMapRemoteOrPermuteGlobalIndices[k];
          if (sourceMap.isNodeGlobalElement (tgtGID)) {
            badGIDs.push_back (tgtGID);
          }
          const int tgtPID = targetMapRemoteOrPermuteProcessRanks[k];
          if (tgtPID < 0 || tgtPID >= numProcs) {
            badPIDs.push_back (tgtPID);
          }
        }

        std::array<int, 2> lclStatus {{
          badGIDs.size () == 0 ? 1 : 0,
          badPIDs.size () == 0 ? 1 : 0
        }};
        std::array<int, 2> gblStatus {{0, 0}}; // output argument
        Teuchos::reduceAll<int, int> (comm, Teuchos::REDUCE_MIN, 2,
                                      lclStatus.data (), gblStatus.data ());
        const bool good = gblStatus[0] == 1 && gblStatus[1] == 1;
        // Don't actually print all the "bad" GIDs and/or PIDs unless
        // in verbose mode, since there could be many of them.
        if (verbose && gblStatus[0] != 1) {
          std::ostringstream os;
          os << *verboseHeader << "- Some input GIDs are already in the source Map: ";
          printArray (os, badGIDs.data (), badGIDs.size ());
          os << endl;
          ::Tpetra::Details::gathervPrint (*out, os.str (), comm);
        }
        if (verbose && gblStatus[0] != 1) {
          std::ostringstream os;
          os << *verboseHeader << "- Some input PIDs are invalid: ";
          printArray (os, badPIDs.data (), badPIDs.size ());
          os << endl;
          ::Tpetra::Details::gathervPrint (*out, os.str (), comm);
        }

        if (! good) {
          std::ostringstream os;
          os << "Tpetra::Import constructor that takes remote GIDs and PIDs: ";
          if (gblStatus[0] != 1) {
            os << "Some input GIDs (global indices) are already in the source Map!  ";
          }
          if (gblStatus[1] != 1) {
            os << "Some input PIDs (process ranks) are invalid!  ";
          }
          os << "Rerun with the environment variable TPETRA_VERBOSE=Tpetra::Import "
            "to see what GIDs and/or PIDs are bad.";
          TEUCHOS_TEST_FOR_EXCEPTION(true, std::invalid_argument, os.str ());
        }
      }

      // Create list of GIDs to go into target Map.  We need to copy
      // the GIDs into this list anyway, so once we have them, we can
      // sort the "remotes" in place.
      const LO numLclSrcIDs = static_cast<LO> (sourceMap.getNodeNumElements ());
      const LO numLclTgtIDs = numLclSrcIDs + numTargetMapRemoteOrPermuteGlobalIndices;
      if (verbose) {
        std::ostringstream os;
        os << *verboseHeader << "- Copy source Map GIDs into target Map GID list: "
          "numLclSrcIDs=" << numLclSrcIDs
           << ", numTargetMapRemoteOrPermuteGlobalIndices="
           << numTargetMapRemoteOrPermuteGlobalIndices << endl;
        *out << os.str ();
      }
      std::vector<GO> tgtGIDs (numLclTgtIDs); // will go into target Map ctor
      if (sourceMap.isContiguous ()) {
        GO curTgtGID = sourceMap.getMinGlobalIndex ();
        for (LO k = 0; k < numLclSrcIDs; ++k, ++curTgtGID) {
          tgtGIDs[k] = curTgtGID;
        }
      }
      else { // avoid calling getNodeElementList on a contiguous Map
        auto srcGIDs = sourceMap.getNodeElementList (); // Teuchos::ArrayView has a different
        for (LO k = 0; k < numLclSrcIDs; ++k) {         // iterator type, so can't std::copy
          tgtGIDs[k] = srcGIDs[k];
        }
      }
      std::copy (targetMapRemoteOrPermuteGlobalIndices,
                 targetMapRemoteOrPermuteGlobalIndices + numTargetMapRemoteOrPermuteGlobalIndices,
                 tgtGIDs.begin () + numLclSrcIDs);

      // Optionally, sort input by process rank, so that remotes
      // coming from the same process are grouped together.  Only sort
      // remote GIDs.  While doing so, detect permutes (input "remote"
      // GIDs whose rank is the same as that of the calling process).
      //
      // Permutes are actually an error.  We normally detect them in
      // debug mode, but if we sort, we have a nearly free opportunity
      // to do so.  We may also safely ignore permutes as duplicates.
      //
      // NOTE: tgtPIDs only includes remotes, not source Map entries.
      if (verbose) {
        std::ostringstream os;
        os << *verboseHeader << "- Sort by PID? "
           << (mayReorderTargetMapIndicesLocally ? "true" : "false")  << endl;
        *out << os.str ();
      }
      std::vector<int> tgtPIDs (targetMapRemoteOrPermuteProcessRanks,
                                targetMapRemoteOrPermuteProcessRanks + numTargetMapRemoteOrPermuteGlobalIndices);
      result.numPermutes = 0;
      if (mayReorderTargetMapIndicesLocally) {
        Tpetra::sort2 (tgtPIDs.begin (), tgtPIDs.end (), tgtGIDs.begin () + numLclSrcIDs);
        auto range = std::equal_range (tgtPIDs.begin (), tgtPIDs.end (), myRank); // binary search
        if (range.second > range.first) {
          result.numPermutes = static_cast<LO> (range.second - range.first);
        }
      }
      else { // don't sort; linear search to count permutes
        result.numPermutes = static_cast<LO> (std::count (tgtPIDs.begin (), tgtPIDs.end (), myRank));
      }
      // The _actual_ number of remotes.
      const LO numRemotes = numTargetMapRemoteOrPermuteGlobalIndices - result.numPermutes;
      result.numSameIDs = static_cast<LO> (sourceMap.getNodeNumElements ());

      if (verbose) {
        std::ostringstream os;
        os << *verboseHeader << "- numSame=" << result.numSameIDs
           << ", numPermutes=" << result.numPermutes
           << ", numRemotes=" << numRemotes << endl;
        *out << os.str ();
      }

      if (result.numPermutes == 0) {
        if (verbose) {
          std::ostringstream os;
          os << *verboseHeader << "- No permutes" << endl;
          *out << os.str ();
        }
        result.remoteGIDs = std::vector<GO> (tgtGIDs.begin () + numLclSrcIDs, tgtGIDs.end ());
        result.remotePIDs.swap (tgtPIDs);
        result.remoteLIDs.resize (numRemotes);
        for (LO k = 0; k < numRemotes; ++k) {
          const LO tgtLid = result.numSameIDs + k;
          result.remoteLIDs[k] = tgtLid;
        }
        if (verbose) {
          std::ostringstream os;
          os << *verboseHeader << "- Remote GIDs: " << Teuchos::toString (result.remoteGIDs) << endl;
          os << *verboseHeader << "- Remote PIDs: " << Teuchos::toString (result.remotePIDs) << endl;
          os << *verboseHeader << "- Remote LIDs: " << Teuchos::toString (result.remoteLIDs) << endl;
          *out << os.str ();
        }
      }
      else { // separate permutes from remotes
        // This case doesn't need to be optimal; it just needs to be
        // correct.  Users really shouldn't give permutes to this
        // Import constructor.
        result.remoteGIDs.reserve (numRemotes);
        result.remoteLIDs.reserve (numRemotes);
        result.remotePIDs.reserve (numRemotes);
        for (LO k = 0; k < numTargetMapRemoteOrPermuteGlobalIndices; ++k) {
          const LO tgtLid = result.numSameIDs + k;
          const GO tgtGid = tgtGIDs[numLclSrcIDs + k];
          const int tgtPid = tgtPIDs[k];

          if (tgtPid != myRank) { // it's a remote
            result.remoteGIDs.push_back (tgtGid);
            result.remoteLIDs.push_back (tgtLid);
            result.remotePIDs.push_back (tgtPid);
          }
        }
        if (verbose) {
          std::ostringstream os;
          os << *verboseHeader << "- Some permutes" << endl;
          *out << os.str ();
        }
      }

      if (sourceMap.isDistributed ()) {
        if (verbose) {
          std::ostringstream os;
          os << *verboseHeader << "- Sort remotes by PID, as Import always does" << endl
             << *verboseHeader << "-- remotePIDs before: "
             << Teuchos::toString (result.remotePIDs) << endl
             << *verboseHeader << "-- remoteGIDs before: "
             << Teuchos::toString (result.remoteGIDs) << endl
             << *verboseHeader << "-- remoteLIDs before: "
             << Teuchos::toString (result.remoteLIDs) << endl;
          std::cerr << os.str ();
        }
        // Import always sorts these, regardless of what the user wanted.
        sort3 (result.remotePIDs.begin (),
               result.remotePIDs.end (),
               result.remoteGIDs.begin (),
               result.remoteLIDs.begin ());
        if (verbose) {
          std::ostringstream os;
          os << *verboseHeader << "-- remotePIDs after: "
             << Teuchos::toString (result.remotePIDs) << endl
             << *verboseHeader << "-- remoteGIDs after: "
             << Teuchos::toString (result.remoteGIDs) << endl
             << *verboseHeader << "-- remoteLIDs after: "
             << Teuchos::toString (result.remoteLIDs) << endl;
          std::cerr << os.str ();
        }
      }

      if (verbose) {
        std::ostringstream os;
        os << *verboseHeader << "- Make target Map" << endl;
        *out << os.str ();
      }
      using ::Teuchos::rcp;
      typedef ::Tpetra::Map<LO, GO, NT> map_type;
      typedef ::Tpetra::global_size_t GST;
      const GST MAP_COMPUTES_GLOBAL_COUNT = ::Teuchos::OrdinalTraits<GST>::invalid ();
      result.targetMap = rcp (new map_type (MAP_COMPUTES_GLOBAL_COUNT,
                                            tgtGIDs.data (),
                                            numLclTgtIDs,
                                            sourceMap.getIndexBase (),
                                            sourceMap.getComm ()));
      if (verbose) {
        std::ostringstream os;
        os << *verboseHeader << "- Done with sameSPR..." << endl;
        std::cerr << os.str ();
      }
      return result;
    }
  } // namespace (anonymous)

  template <class LocalOrdinal, class GlobalOrdinal, class Node>
  Import<LocalOrdinal,GlobalOrdinal,Node>::
  Import (const Teuchos::RCP<const Map<LocalOrdinal, GlobalOrdinal, Node> >& sourceMap,
          const GlobalOrdinal targetMapRemoteOrPermuteGlobalIndices[],
          const int targetMapRemoteOrPermuteProcessRanks[],
          const LocalOrdinal numTargetMapRemoteOrPermuteGlobalIndices,
          const bool mayReorderTargetMapIndicesLocally,
          const Teuchos::RCP<Teuchos::ParameterList>& plist,
          const Teuchos::RCP<Teuchos::FancyOStream>& debugOutput) :
    out_ (debugOutput),
    debug_ (getBoolParameter (plist.getRawPtr (), "Debug", tpetraImportDebugDefault))
  {
    using Teuchos::FancyOStream;
    using Teuchos::RCP;
    using Teuchos::rcp;
    using std::endl;
    typedef LocalOrdinal LO;
    typedef GlobalOrdinal GO;
    typedef Node NT;

    const bool verbose = ::Tpetra::Details::Behavior::verbose ("Tpetra::Import") ||
      this->debug_;
    const bool debug = ::Tpetra::Details::Behavior::debug ("Tpetra::Import") || this->debug_;

    RCP<FancyOStream> outPtr = debugOutput.is_null () ?
      Teuchos::getFancyOStream (Teuchos::rcpFromRef (std::cerr)) : debugOutput;
    TEUCHOS_TEST_FOR_EXCEPTION
      (outPtr.is_null (), std::logic_error,
       "outPtr is null; this should never happen!");
    FancyOStream& out = *outPtr;
    Teuchos::OSTab tab1 (out);

    std::unique_ptr<std::string> verboseHeader;
    if (verbose) {
      std::ostringstream os;
      const int myRank = sourceMap->getComm ()->getRank ();
      os << "Proc " << myRank << ": ";
      verboseHeader = std::unique_ptr<std::string> (new std::string (os.str ()));
    }
    if (verbose) {
      std::ostringstream os;
      os << *verboseHeader << "Import ctor (source Map + target indices, "
        "mayReorder=" << (mayReorderTargetMapIndicesLocally ? "true" : "false")
         << ")" << endl;
      out << os.str ();
    }

    ImportLocalSetupResult<LO, GO, NT> localSetupResult =
      setupSamePermuteRemoteFromUserGlobalIndexList<LO, GO, NT> (*sourceMap,
                                                                 targetMapRemoteOrPermuteGlobalIndices,
                                                                 targetMapRemoteOrPermuteProcessRanks,
                                                                 numTargetMapRemoteOrPermuteGlobalIndices,
                                                                 mayReorderTargetMapIndicesLocally,
                                                                 outPtr.getRawPtr (),
                                                                 verboseHeader.get (),
                                                                 verbose,
                                                                 debug);
    this->ImportData_ = rcp (new ImportExportData<LO, GO, NT> (sourceMap,
                                                               localSetupResult.targetMap,
                                                               debugOutput,
                                                               plist));
    this->ImportData_->numSameIDs_ = localSetupResult.numSameIDs;
    // Skip permutes; they are user error, because they duplicate
    // non-remote indices.
    this->ImportData_->remoteLIDs_ =
      Teuchos::Array<LO> (localSetupResult.remoteLIDs.begin (),
                          localSetupResult.remoteLIDs.end ());
    // "Is locally complete" for an Import means that all target Map
    // indices on the calling process exist on at least one process
    // (not necessarily this one) in the source Map.  For this
    // constructor, this is true if and only if all input target PIDs
    // are valid PIDs in the communicator.
    //
    // FIXME (mfh 20 Feb 2018) For now, assume this is always true.
    this->ImportData_->isLocallyComplete_ = true;

    Teuchos::Array<GO> exportGIDs;
    if (sourceMap->isDistributed ()) {
      if (verbose) {
        std::ostringstream os;
        os << *verboseHeader << "Make Distributor (createFromRecvs)" << endl;
        std::cerr << os.str ();
      }
      Teuchos::ArrayView<const GO> remoteGIDs (localSetupResult.remoteGIDs.data (),
                                               localSetupResult.remoteGIDs.size ());
      Teuchos::ArrayView<const int> remotePIDs (localSetupResult.remotePIDs.data (),
                                                localSetupResult.remotePIDs.size ());
      // Call Distributor::createFromRecvs to turn the remote GIDs and
      // their owning PIDs into a send-and-receive communication plan.
      // remoteGIDs and remotePIDs are input; exportGIDs and
      // exportPIDs are output arrays that createFromRecvs allocates.
      this->ImportData_->distributor_.createFromRecvs (remoteGIDs,
                                                       remotePIDs,
                                                       exportGIDs,
                                                       this->ImportData_->exportPIDs_);
      // Find the LIDs corresponding to the (outgoing) GIDs in
      // exportGIDs.  For sparse matrix-vector multiply, this tells
      // the calling process how to index into the source vector to
      // get the elements which it needs to send.
      //
      // NOTE (mfh 03 Mar 2014) This is now a candidate for a
      // thread-parallel kernel, but only if using the new thread-safe
      // Map implementation.
      if (verbose) {
        std::ostringstream os;
        os << *verboseHeader << "Compute exportLIDs" << endl;
        std::cerr << os.str ();
      }
      typedef typename Teuchos::Array<GO>::size_type size_type;
      const size_type numExportIDs = exportGIDs.size ();
      this->ImportData_->exportLIDs_.resize (numExportIDs);
      Teuchos::ArrayView<LO> exportLIDs = this->ImportData_->exportLIDs_ ();
      for (size_type k = 0; k < numExportIDs; ++k) {
        exportLIDs[k] = sourceMap->getLocalElement (exportGIDs[k]);
      }
    }

    if (verbose) {
      std::ostringstream os;
      os << *verboseHeader << "ImportExportData::remoteLIDs_: "
         << Teuchos::toString (this->ImportData_->remoteLIDs_) << endl;
      std::cerr << os.str ();
    }
    if (verbose) {
      std::ostringstream os;
      const int myRank = sourceMap->getComm ()->getRank ();
      os << myRank << ": Import ctor: done" << endl;
      out << os.str ();
    }
  }

  template <class LocalOrdinal, class GlobalOrdinal, class Node>
  Import<LocalOrdinal,GlobalOrdinal,Node>::~Import()
  {}

  template <class LocalOrdinal, class GlobalOrdinal, class Node>
  size_t Import<LocalOrdinal,GlobalOrdinal,Node>::getNumSameIDs() const {
    return ImportData_->numSameIDs_;
  }

  template <class LocalOrdinal, class GlobalOrdinal, class Node>
  size_t Import<LocalOrdinal,GlobalOrdinal,Node>::getNumPermuteIDs() const {
    return ImportData_->permuteFromLIDs_.size();
  }

  template <class LocalOrdinal, class GlobalOrdinal, class Node>
  Teuchos::ArrayView<const LocalOrdinal>
  Import<LocalOrdinal,GlobalOrdinal,Node>::getPermuteFromLIDs() const {
    return ImportData_->permuteFromLIDs_();
  }

  template <class LocalOrdinal, class GlobalOrdinal, class Node>
  Teuchos::ArrayView<const LocalOrdinal>
  Import<LocalOrdinal,GlobalOrdinal,Node>::getPermuteToLIDs() const {
    return ImportData_->permuteToLIDs_();
  }

  template <class LocalOrdinal, class GlobalOrdinal, class Node>
  size_t Import<LocalOrdinal,GlobalOrdinal,Node>::getNumRemoteIDs() const {
    return ImportData_->remoteLIDs_.size();
  }

  template <class LocalOrdinal, class GlobalOrdinal, class Node>
  Teuchos::ArrayView<const LocalOrdinal>
  Import<LocalOrdinal,GlobalOrdinal,Node>::getRemoteLIDs() const {
    return ImportData_->remoteLIDs_();
  }

  template <class LocalOrdinal, class GlobalOrdinal, class Node>
  size_t Import<LocalOrdinal,GlobalOrdinal,Node>::getNumExportIDs() const {
    return ImportData_->exportLIDs_.size();
  }

  template <class LocalOrdinal, class GlobalOrdinal, class Node>
  Teuchos::ArrayView<const LocalOrdinal>
  Import<LocalOrdinal,GlobalOrdinal,Node>::getExportLIDs() const {
    return ImportData_->exportLIDs_();
  }

  template <class LocalOrdinal, class GlobalOrdinal, class Node>
  Teuchos::ArrayView<const int>
  Import<LocalOrdinal,GlobalOrdinal,Node>::getExportPIDs() const {
    return ImportData_->exportPIDs_();
  }

  template <class LocalOrdinal, class GlobalOrdinal, class Node>
  Teuchos::RCP<const typename Import<LocalOrdinal,GlobalOrdinal,Node>::map_type>
  Import<LocalOrdinal,GlobalOrdinal,Node>::getSourceMap() const {
    return ImportData_->source_;
  }

  template <class LocalOrdinal, class GlobalOrdinal, class Node>
  Teuchos::RCP<const typename Import<LocalOrdinal,GlobalOrdinal,Node>::map_type>
  Import<LocalOrdinal,GlobalOrdinal,Node>::getTargetMap() const {
    return ImportData_->target_;
  }

  template <class LocalOrdinal, class GlobalOrdinal, class Node>
  Distributor &
  Import<LocalOrdinal,GlobalOrdinal,Node>::getDistributor() const {
    return ImportData_->distributor_;
  }

  template <class LocalOrdinal, class GlobalOrdinal, class Node>
  bool
  Import<LocalOrdinal,GlobalOrdinal,Node>::isLocallyComplete () const {
    return ImportData_->isLocallyComplete_;
  }

  template <class LocalOrdinal, class GlobalOrdinal, class Node>
  Import<LocalOrdinal,GlobalOrdinal,Node>&
  Import<LocalOrdinal,GlobalOrdinal,Node>::
  operator= (const Import<LocalOrdinal,GlobalOrdinal,Node>& rhs) {
    if (&rhs != this) {
      ImportData_ = rhs.ImportData_;
    }
    return *this;
  }

  template <class LocalOrdinal, class GlobalOrdinal, class Node>
  void
  Import<LocalOrdinal,GlobalOrdinal,Node>::
  describe (Teuchos::FancyOStream& out,
            const Teuchos::EVerbosityLevel verbLevel) const
  {
    // Call the base class' method.  It does all the work.
    this->describeImpl (out, "Tpetra::Import", verbLevel);
  }

  template <class LocalOrdinal, class GlobalOrdinal, class Node>
  void Import<LocalOrdinal,GlobalOrdinal,Node>::
  print (std::ostream& os) const
  {
    auto out = Teuchos::getFancyOStream (Teuchos::rcpFromRef (os));
    // "Print" traditionally meant "everything."
    this->describe (*out, Teuchos::VERB_EXTREME);
  }

  template <class LocalOrdinal, class GlobalOrdinal, class Node>
  void
  Import<LocalOrdinal,GlobalOrdinal,Node>::
  setupSamePermuteRemote (Teuchos::Array<GlobalOrdinal>& remoteGIDs)
  {
    using Teuchos::arcp;
    using Teuchos::Array;
    using Teuchos::ArrayRCP;
    using Teuchos::ArrayView;
    using Teuchos::as;
    using Teuchos::null;
    typedef LocalOrdinal LO;
    typedef GlobalOrdinal GO;
    typedef typename ArrayView<const GO>::size_type size_type;
    const map_type& source = * (getSourceMap ());
    const map_type& target = * (getTargetMap ());
    ArrayView<const GO> sourceGIDs = source.getNodeElementList ();
    ArrayView<const GO> targetGIDs = target.getNodeElementList ();

#ifdef HAVE_TPETRA_DEBUG
    ArrayView<const GO> rawSrcGids = sourceGIDs;
    ArrayView<const GO> rawTgtGids = targetGIDs;
#else
    const GO* const rawSrcGids = sourceGIDs.getRawPtr ();
    const GO* const rawTgtGids = targetGIDs.getRawPtr ();
#endif // HAVE_TPETRA_DEBUG
    const size_type numSrcGids = sourceGIDs.size ();
    const size_type numTgtGids = targetGIDs.size ();
    const size_type numGids = std::min (numSrcGids, numTgtGids);

    // Compute numSameIDs_: the number of initial GIDs that are the
    // same (and occur in the same order) in both Maps.  The point of
    // numSameIDs_ is for the common case of an Import where all the
    // overlapping GIDs are at the end of the target Map, but
    // otherwise the source and target Maps are the same.  This allows
    // a fast contiguous copy for the initial "same IDs."
    size_type numSameGids = 0;
    for ( ; numSameGids < numGids && rawSrcGids[numSameGids] == rawTgtGids[numSameGids]; ++numSameGids)
      {} // third clause of 'for' does everything
    ImportData_->numSameIDs_ = numSameGids;

    // Compute permuteToLIDs_, permuteFromLIDs_, remoteGIDs, and
    // remoteLIDs_.  The first two arrays are IDs to be permuted, and
    // the latter two arrays are IDs to be received ("imported"),
    // called "remote" IDs.
    //
    // IDs to permute are in both the source and target Maps, which
    // means we don't have to send or receive them, but we do have to
    // rearrange (permute) them in general.  IDs to receive are in the
    // target Map, but not the source Map.

    Array<LO>& permuteToLIDs = ImportData_->permuteToLIDs_;
    Array<LO>& permuteFromLIDs = ImportData_->permuteFromLIDs_;
    Array<LO>& remoteLIDs = ImportData_->remoteLIDs_;
    const LO LINVALID = Teuchos::OrdinalTraits<LO>::invalid ();
    const LO numTgtLids = as<LO> (numTgtGids);
    // Iterate over the target Map's LIDs, since we only need to do
    // GID -> LID lookups for the source Map.
    for (LO tgtLid = numSameGids; tgtLid < numTgtLids; ++tgtLid) {
      const GO curTargetGid = rawTgtGids[tgtLid];
      // getLocalElement() returns LINVALID if the GID isn't in the source Map.
      // This saves us a lookup (which isNodeGlobalElement() would do).
      const LO srcLid = source.getLocalElement (curTargetGid);
      if (srcLid != LINVALID) { // if source.isNodeGlobalElement (curTargetGid)
        permuteToLIDs.push_back (tgtLid);
        permuteFromLIDs.push_back (srcLid);
      } else {
        remoteGIDs.push_back (curTargetGid);
        remoteLIDs.push_back (tgtLid);
      }
    }

    if (remoteLIDs.size () != 0 && ! source.isDistributed ()) {
      // This Import has remote LIDs, meaning that the target Map has
      // entries on this process that are not in the source Map on
      // this process.  However, the source Map is not distributed
      // globally.  This implies that this Import is not locally
      // complete on this process.
      ImportData_->isLocallyComplete_ = false;
      // mfh 12 Sep 2016: I disagree that this is "abuse"; it may be
      // correct behavior, depending on the circumstances.
      TPETRA_ABUSE_WARNING
        (true, std::runtime_error, "::setupSamePermuteRemote(): Target has "
         "remote LIDs but Source is not distributed globally.  Importing to a "
         "submap of the target map.");
    }
  }


  template <class LocalOrdinal, class GlobalOrdinal, class Node>
  void Import<LocalOrdinal,GlobalOrdinal,Node>::
  setupExport(Teuchos::Array<GlobalOrdinal>& remoteGIDs,
              bool useRemotePIDs,
              Teuchos::Array<int>& userRemotePIDs,
              const Teuchos::RCP<Teuchos::ParameterList>& plist )
  {
      using Teuchos::arcp;
      using Teuchos::Array;
      using Teuchos::ArrayRCP;
      using Teuchos::ArrayView;
      using Teuchos::null;
      using std::endl;
      typedef LocalOrdinal LO;
      typedef GlobalOrdinal GO;
      typedef typename Array<int>::difference_type size_type;
      const char tfecfFuncName[] = "setupExport: ";

      TEUCHOS_TEST_FOR_EXCEPTION_CLASS_FUNC
	  (getSourceMap ().is_null (), std::logic_error, "Source Map is null.  "
	   "Please report this bug to the Tpetra developers.");
      const map_type& source = * (getSourceMap ());

      Teuchos::OSTab tab (out_);

      // if (debug_ && ! out_.is_null ()) {
      //   std::ostringstream os;
      //   const int myRank = source.getComm ()->getRank ();
      //   os << myRank << ": Import::setupExport:" << endl;
      // }

<<<<<<< HEAD
      // Sanity checks
      TEUCHOS_TEST_FOR_EXCEPTION_CLASS_FUNC
	  (! useRemotePIDs && (userRemotePIDs.size() > 0), std::invalid_argument,
	   "remotePIDs are non-empty but their use has not been requested.");
=======
      // mfh 12 Sep 2016: I disagree that this is "abuse"; it may be
      // correct behavior, depending on the circumstances.
      TPETRA_ABUSE_WARNING
        (true, std::runtime_error, "::setupExport(): the source Map wasn't "
         "able to figure out which process owns one or more of the GIDs in the "
         "list of remote GIDs.  This probably means that there is at least one "
         "GID owned by some process in the target Map which is not owned by any"
         " process in the source Map.  (That is, the source and target Maps do "
         "not contain the same set of GIDs globally.)");

      // Ignore remote GIDs that aren't owned by any process in the
      // source Map.  getRemoteIndexList() gives each of these a
      // process ID of -1.

      const size_type numInvalidRemote =
        std::count_if (remoteProcIDs.begin (), remoteProcIDs.end (),
                       [] (const int processor_id) {
                         return processor_id == -1;
                       });
>>>>>>> 3c06320e
      TEUCHOS_TEST_FOR_EXCEPTION_CLASS_FUNC
	  (userRemotePIDs.size () > 0 && remoteGIDs.size () != userRemotePIDs.size (),
	   std::invalid_argument, "remotePIDs must either be of size zero or match "
	   "the size of remoteGIDs.");

      // For each entry remoteGIDs[i], remoteProcIDs[i] will contain
      // the process ID of the process that owns that GID.
      ArrayView<GO> remoteGIDsView = remoteGIDs ();
      ArrayView<int> remoteProcIDsView;

      // lookup == IDNotPresent means that the source Map wasn't able to
      // figure out to which processes one or more of the GIDs in the
      // given list of remote GIDs belong.
      //
      // The previous abuse warning said "The target Map has GIDs not
      // found in the source Map."  This statement could be confusing,
      // because it doesn't refer to ownership by the current process,
      // but rather to ownership by _any_ process participating in the
      // Map.  (It could not possibly refer to ownership by the current
      // process, since remoteGIDs is exactly the list of GIDs owned by
      // the target Map but not owned by the source Map.  It was
      // constructed that way by setupSamePermuteRemote().)
      //
      // What this statement means is that the source and target Maps
      // don't contain the same set of GIDs globally (over all
      // processes).  That is, there is at least one GID owned by some
      // process in the target Map, which is not owned by _any_ process
      // in the source Map.
      Array<int> newRemotePIDs;
      LookupStatus lookup = AllIDsPresent;

      if (! useRemotePIDs) {
	  newRemotePIDs.resize (remoteGIDsView.size ());
	  if (debug_ && ! out_.is_null ()) {
	      std::ostringstream os;
	      const int myRank = source.getComm ()->getRank ();
	      os << myRank << ": Import::setupExport: about to call "
		  "getRemoteIndexList on source Map" << endl;
	      *out_ << os.str ();
	  }
	  lookup = source.getRemoteIndexList (remoteGIDsView, newRemotePIDs ());
      }
      Array<int>& remoteProcIDs = useRemotePIDs ? userRemotePIDs : newRemotePIDs;

      if (lookup == IDNotPresent) {
	  // There is at least one GID owned by the calling process in the
	  // target Map, which is not owned by any process in the source
	  // Map.
	  ImportData_->isLocallyComplete_ = false;

	  // mfh 12 Sep 2016: I disagree that this is "abuse"; it may be
	  // correct behavior, depending on the circumstances.
	  TPETRA_ABUSE_WARNING
	      (true, std::runtime_error, "::setupExport(): the source Map wasn't "
	       "able to figure out which process owns one or more of the GIDs in the "
	       "list of remote GIDs.  This probably means that there is at least one "
	       "GID owned by some process in the target Map which is not owned by any"
	       " process in the source Map.  (That is, the source and target Maps do "
	       "not contain the same set of GIDs globally.)");

	  // Ignore remote GIDs that aren't owned by any process in the
	  // source Map.  getRemoteIndexList() gives each of these a
	  // process ID of -1.

	  const size_type numInvalidRemote =
	      std::count_if (remoteProcIDs.begin (), remoteProcIDs.end (),
			     std::bind1st (std::equal_to<int> (), -1));
	  TEUCHOS_TEST_FOR_EXCEPTION_CLASS_FUNC
	      (numInvalidRemote == 0, std::logic_error, "Calling getRemoteIndexList "
	       "on the source Map returned IDNotPresent, but none of the returned "
	       "\"remote\" process ranks are -1.  Please report this bug to the "
	       "Tpetra developers.");

#ifdef HAVE_TPETRA_MMM_TIMINGS
	  using Teuchos::TimeMonitor;
	  std::string label;
	  if(!plist.is_null())
	      label = plist->get("Timer Label",label);
	  std::string prefix = std::string("Tpetra ")+ label + std::string(":iport_ctor:setupExport:1 ");
	  auto MM = rcp(new TimeMonitor(*TimeMonitor::getNewTimer(prefix)));
#endif


	  // If all of them are invalid, we can delete the whole array.
	  const size_type totalNumRemote = getNumRemoteIDs ();
	  if (numInvalidRemote == totalNumRemote) {
	      // all remotes are invalid; we have no remotes; we can delete the remotes
	      remoteProcIDs.clear ();
	      remoteGIDs.clear (); // This invalidates the view remoteGIDsView
	      ImportData_->remoteLIDs_.clear();
	  }
	  else {
	      // Some remotes are valid; we need to keep the valid ones.
	      // Pack and resize remoteProcIDs, remoteGIDs, and remoteLIDs_.
	      size_type numValidRemote = 0;
#ifdef HAVE_TPETRA_DEBUG
	      ArrayView<GlobalOrdinal> remoteGIDsPtr = remoteGIDsView;
#else
	      GlobalOrdinal* const remoteGIDsPtr = remoteGIDsView.getRawPtr ();
#endif // HAVE_TPETRA_DEBUG
	      for (size_type r = 0; r < totalNumRemote; ++r) {
		  // Pack in all the valid remote PIDs and GIDs.
		  if (remoteProcIDs[r] != -1) {
		      remoteProcIDs[numValidRemote] = remoteProcIDs[r];
		      remoteGIDsPtr[numValidRemote] = remoteGIDsPtr[r];
		      ImportData_->remoteLIDs_[numValidRemote] = ImportData_->remoteLIDs_[r];
		      ++numValidRemote;
		  }
	      }
	      TEUCHOS_TEST_FOR_EXCEPTION(
		  numValidRemote != totalNumRemote - numInvalidRemote, std::logic_error,
		  "Tpetra::Import::setupExport(): After removing invalid remote GIDs and"
		  " packing the valid remote GIDs, numValidRemote = " << numValidRemote
		  << " != totalNumRemote - numInvalidRemote = "
		  << totalNumRemote - numInvalidRemote
		  << ".  Please report this bug to the Tpetra developers.");

	      remoteProcIDs.resize (numValidRemote);
	      remoteGIDs.resize (numValidRemote);
	      ImportData_->remoteLIDs_.resize (numValidRemote);
	  }
	  // Revalidate the view after clear or resize.
	  remoteGIDsView = remoteGIDs ();
      }
      // Sort remoteProcIDs in ascending order, and apply the resulting
      // permutation to remoteGIDs and remoteLIDs_.  This ensures that
      // remoteProcIDs[i], remoteGIDs[i], and remoteLIDs_[i] all refer
      // to the same thing.

      sort3 (remoteProcIDs.begin (),
	     remoteProcIDs.end (),
	     remoteGIDsView.begin (),
	     ImportData_->remoteLIDs_.begin ());

      // Call the Distributor's createFromRecvs() method to turn the
      // remote GIDs and their owning processes into a send-and-receive
      // communication plan.  remoteGIDs and remoteProcIDs_ are input;
      // exportGIDs and exportProcIDs_ are output arrays which are
      // allocated by createFromRecvs().
      Array<GO> exportGIDs;

#ifdef HAVE_TPETRA_MMM_TIMINGS
      using Teuchos::TimeMonitor;
      std::string label;
      if(!plist.is_null())
	  label = plist->get("Timer Label",label);
      std::string prefix = std::string("Tpetra ")+ label + std::string(":iport_ctor:setupExport:3 ");
      auto MM = rcp(new TimeMonitor(*TimeMonitor::getNewTimer(prefix)));
#endif

      ImportData_->distributor_.createFromRecvs (remoteGIDsView ().getConst (),
						 remoteProcIDs, exportGIDs,
						 ImportData_->exportPIDs_);
      // if (debug_ && ! out_.is_null ()) {
      //   std::ostringstream os;
      //   const int myRank = source.getComm ()->getRank ();
      //   os << myRank << ": Import::setupExport: Getting LIDs" << endl;
      //   *out_ << os.str ();
      // }

      // Find the LIDs corresponding to the (outgoing) GIDs in
      // exportGIDs.  For sparse matrix-vector multiply, this tells the
      // calling process how to index into the source vector to get the
      // elements which it needs to send.
      //

#ifdef HAVE_TPETRA_MMM_TIMINGS
      prefix = std::string("Tpetra ")+ label + std::string(":iport_ctor:setupExport:4 ");
      MM.release();
      MM = rcp(new TimeMonitor(*TimeMonitor::getNewTimer(prefix)));
#endif


      // NOTE (mfh 03 Mar 2014) This is now a candidate for a
      // thread-parallel kernel, but only if using the new thread-safe
      // Map implementation.
      const size_type numExportIDs = exportGIDs.size ();
      if (numExportIDs > 0) {
	  ImportData_->exportLIDs_.resize (numExportIDs);
	  ArrayView<const GO> expGIDs = exportGIDs ();
	  ArrayView<LO> expLIDs = ImportData_->exportLIDs_ ();
	  for (size_type k = 0; k < numExportIDs; ++k) {
	      expLIDs[k] = source.getLocalElement (expGIDs[k]);
	  }
      }

      if (debug_ && ! out_.is_null ()) {
	  std::ostringstream os;
	  const int myRank = source.getComm ()->getRank ();
	  os << myRank << ": Import::setupExport: done" << endl;
	  *out_ << os.str ();
      }
  }

  template <class LocalOrdinal, class GlobalOrdinal, class Node>
  void
  Import<LocalOrdinal,GlobalOrdinal,Node>::
  findUnionTargetGIDs(Teuchos::Array<GlobalOrdinal>& unionTgtGIDs,
                      Teuchos::Array<std::pair<int,GlobalOrdinal>>& remotePGIDs,
                      typename Teuchos::Array<GlobalOrdinal>::size_type& numSameGIDs,
                      typename Teuchos::Array<GlobalOrdinal>::size_type& numPermuteGIDs,
                      typename Teuchos::Array<GlobalOrdinal>::size_type& numRemoteGIDs,
                      const Teuchos::ArrayView<const GlobalOrdinal>& sameGIDs1,
                      const Teuchos::ArrayView<const GlobalOrdinal>& sameGIDs2,
                      Teuchos::Array<GlobalOrdinal>& permuteGIDs1,
                      Teuchos::Array<GlobalOrdinal>& permuteGIDs2,
                      Teuchos::Array<GlobalOrdinal>& remoteGIDs1,
                      Teuchos::Array<GlobalOrdinal>& remoteGIDs2,
                      Teuchos::Array<int>& remotePIDs1,
                      Teuchos::Array<int>& remotePIDs2) const
  {

    typedef GlobalOrdinal GO;
    typedef typename Teuchos::Array<GO>::size_type size_type;

    const size_type numSameGIDs1 = sameGIDs1.size();
    const size_type numSameGIDs2 = sameGIDs2.size();

    // Sort the permute GIDs
    std::sort(permuteGIDs1.begin(), permuteGIDs1.end());
    std::sort(permuteGIDs2.begin(), permuteGIDs2.end());

    // Get the union of the two target maps
    // Reserve the maximum possible size to guard against reallocations from
    // push_back operations.
    unionTgtGIDs.reserve(numSameGIDs1 + numSameGIDs2 +
                         permuteGIDs1.size() + permuteGIDs2.size() +
                         remoteGIDs1.size() + remoteGIDs2.size());

    // Copy the same GIDs to unionTgtGIDs.  Cases for numSameGIDs1 !=
    // numSameGIDs2 must be treated separately.
    typename Teuchos::Array<GO>::iterator permuteGIDs1_end;
    typename Teuchos::Array<GO>::iterator permuteGIDs2_end;
    if (numSameGIDs2 > numSameGIDs1) {

      numSameGIDs = numSameGIDs2;
      permuteGIDs2_end = permuteGIDs2.end();

      // Copy the same GIDs from tgtGIDs to the union
      std::copy(sameGIDs2.begin(), sameGIDs2.end(), std::back_inserter(unionTgtGIDs));

      // Remove GIDs from permuteGIDs1 that have already been copied in to unionTgtGIDs
      // set_difference allows the last (output) argument to alias the first.
      permuteGIDs1_end = std::set_difference(permuteGIDs1.begin(), permuteGIDs1.end(),
          unionTgtGIDs.begin()+numSameGIDs1, unionTgtGIDs.end(),
          permuteGIDs1.begin());

    } else {

      numSameGIDs = numSameGIDs1;
      permuteGIDs1_end = permuteGIDs1.end();

      // Copy the same GIDs from tgtGIDs to the union
      std::copy(sameGIDs1.begin(), sameGIDs1.end(), std::back_inserter(unionTgtGIDs));

      // Remove GIDs from permuteGIDs2 that have already been copied in to unionTgtGIDs
      // set_difference allows the last (output) argument to alias the first.
      permuteGIDs2_end = std::set_difference(permuteGIDs2.begin(), permuteGIDs2.end(),
          unionTgtGIDs.begin()+numSameGIDs2, unionTgtGIDs.end(),
          permuteGIDs2.begin());

    }

    // Get the union of the permute GIDs and push it back on unionTgtGIDs
    std::set_union(permuteGIDs1.begin(), permuteGIDs1_end,
                   permuteGIDs2.begin(), permuteGIDs2_end,
                   std::back_inserter(unionTgtGIDs));

    // Sort the PID,GID pairs and find the unique set
    Teuchos::Array<std::pair<int,GO>> remotePGIDs1(remoteGIDs1.size());
    for (size_type k=0; k<remoteGIDs1.size(); k++)
      remotePGIDs1[k] = std::make_pair(remotePIDs1[k], remoteGIDs1[k]);
    std::sort(remotePGIDs1.begin(), remotePGIDs1.end());

    Teuchos::Array<std::pair<int,GO>> remotePGIDs2(remoteGIDs2.size());
    for (size_type k=0; k<remoteGIDs2.size(); k++)
      remotePGIDs2[k] = std::make_pair(remotePIDs2[k], remoteGIDs2[k]);
    std::sort(remotePGIDs2.begin(), remotePGIDs2.end());

    remotePGIDs.reserve(remotePGIDs1.size()+remotePGIDs2.size());
    std::merge(remotePGIDs1.begin(), remotePGIDs1.end(),
               remotePGIDs2.begin(), remotePGIDs2.end(),
               std::back_inserter(remotePGIDs));
    auto it = std::unique(remotePGIDs.begin(), remotePGIDs.end());
    remotePGIDs.resize(std::distance(remotePGIDs.begin(), it));

    // Finally, insert remote GIDs
    const size_type oldSize = unionTgtGIDs.size();
    unionTgtGIDs.resize(oldSize+remotePGIDs.size());
    for (size_type start=oldSize, k=0; k<remotePGIDs.size(); k++)
      unionTgtGIDs[start+k] = remotePGIDs[k].second;

    // Compute output only quantities
    numRemoteGIDs = remotePGIDs.size();
    numPermuteGIDs = unionTgtGIDs.size() - numSameGIDs - numRemoteGIDs;

    return;
  }

  template <class LocalOrdinal, class GlobalOrdinal, class Node>
  Teuchos::RCP<const Import<LocalOrdinal, GlobalOrdinal, Node> >
  Import<LocalOrdinal,GlobalOrdinal,Node>::
  setUnion (const Import<LocalOrdinal, GlobalOrdinal, Node>& rhs) const
  {
    typedef Tpetra::global_size_t GST;
    using Teuchos::Array;
    using Teuchos::ArrayView;
    using Teuchos::as;
    using Teuchos::Comm;
    using Teuchos::RCP;
    using Teuchos::rcp;
    using Teuchos::outArg;
    using Teuchos::REDUCE_MIN;
    using Teuchos::reduceAll;
    typedef LocalOrdinal LO;
    typedef GlobalOrdinal GO;
    typedef Import<LO, GO, Node> import_type;
    typedef typename Array<GO>::size_type size_type;

#ifdef HAVE_TPETRA_MMM_TIMINGS
    using Teuchos::TimeMonitor;
    std::string label = std::string("Tpetra::Import::setUnion");
    TimeMonitor MM(*TimeMonitor::getNewTimer(label));
#endif

    RCP<const map_type> srcMap = this->getSourceMap ();
    RCP<const map_type> tgtMap1 = this->getTargetMap ();
    RCP<const map_type> tgtMap2 = rhs.getTargetMap ();
    RCP<const Comm<int> > comm = srcMap->getComm ();

    const bool debug = ::Tpetra::Details::Behavior::debug("Tpetra::Import::setUnion");

    if (debug) {
      TEUCHOS_TEST_FOR_EXCEPTION(
          ! srcMap->isSameAs (* (rhs.getSourceMap ())), std::invalid_argument,
          "Tpetra::Import::setUnion: The source Map of the input Import must be the "
          "same as (in the sense of Map::isSameAs) the source Map of this Import.");
      const Comm<int>& comm1 = * (tgtMap1->getComm ());
      const Comm<int>& comm2 = * (tgtMap2->getComm ());
      TEUCHOS_TEST_FOR_EXCEPTION
        (! ::Tpetra::Details::congruent (comm1, comm2),
         std::invalid_argument, "Tpetra::Import::setUnion: "
         "The target Maps must have congruent communicators.");
    }

    // It's probably worth the one all-reduce to check whether the two
    // Maps are the same.  If so, we can just return a copy of *this.
    // isSameAs() bypasses the all-reduce if the pointers are equal.
    if (tgtMap1->isSameAs (*tgtMap2)) {
      return rcp (new import_type (*this));
    }

    // Alas, the two target Maps are not the same.  That means we have
    // to compute their union, and the union Import object.

    // Get the same GIDs (same GIDs are a subview of the first numSame target
    // GIDs)
    const size_type numSameGIDs1 = this->getNumSameIDs();
    ArrayView<const GO> sameGIDs1 = (tgtMap1->getNodeElementList())(0,numSameGIDs1);

    const size_type numSameGIDs2 = rhs.getNumSameIDs();
    ArrayView<const GO> sameGIDs2 = (tgtMap2->getNodeElementList())(0,numSameGIDs2);

    // Get permute GIDs
    ArrayView<const LO> permuteToLIDs1 = this->getPermuteToLIDs();
    Array<GO> permuteGIDs1(permuteToLIDs1.size());
    for (size_type k=0; k<permuteGIDs1.size(); k++)
      permuteGIDs1[k] = tgtMap1->getGlobalElement(permuteToLIDs1[k]);

    ArrayView<const LO> permuteToLIDs2 = rhs.getPermuteToLIDs();
    Array<GO> permuteGIDs2(permuteToLIDs2.size());
    for (size_type k=0; k<permuteGIDs2.size(); k++)
      permuteGIDs2[k] = tgtMap2->getGlobalElement(permuteToLIDs2[k]);

    // Get remote GIDs
    ArrayView<const LO> remoteLIDs1 = this->getRemoteLIDs();
    Array<GO> remoteGIDs1(remoteLIDs1.size());
    for (size_type k=0; k<remoteLIDs1.size(); k++)
      remoteGIDs1[k] = this->getTargetMap()->getGlobalElement(remoteLIDs1[k]);

    ArrayView<const LO> remoteLIDs2 = rhs.getRemoteLIDs();
    Array<GO> remoteGIDs2(remoteLIDs2.size());
    for (size_type k=0; k<remoteLIDs2.size(); k++)
      remoteGIDs2[k] = rhs.getTargetMap()->getGlobalElement(remoteLIDs2[k]);

    // Get remote PIDs
    Array<int> remotePIDs1;
    Tpetra::Import_Util::getRemotePIDs(*this, remotePIDs1);

    Array<int> remotePIDs2;
    Tpetra::Import_Util::getRemotePIDs(rhs, remotePIDs2);

    // Get the union of the target GIDs
    Array<GO> unionTgtGIDs;
    Array<std::pair<int,GO>> remotePGIDs;
    size_type numSameIDsUnion, numPermuteIDsUnion, numRemoteIDsUnion;

    findUnionTargetGIDs(unionTgtGIDs, remotePGIDs,
                        numSameIDsUnion, numPermuteIDsUnion, numRemoteIDsUnion,
                        sameGIDs1, sameGIDs2, permuteGIDs1, permuteGIDs2,
                        remoteGIDs1, remoteGIDs2, remotePIDs1, remotePIDs2);

    // Extract GIDs and compute LIDS, PIDs for the remotes in the union
    Array<LO> remoteLIDsUnion(numRemoteIDsUnion);
    Array<GO> remoteGIDsUnion(numRemoteIDsUnion);
    Array<int> remotePIDsUnion(numRemoteIDsUnion);
    const size_type unionRemoteIDsStart = numSameIDsUnion + numPermuteIDsUnion;
    for (size_type k = 0; k < numRemoteIDsUnion; ++k) {
      remoteLIDsUnion[k] = unionRemoteIDsStart + k;
      remotePIDsUnion[k] = remotePGIDs[k].first;
      remoteGIDsUnion[k] = remotePGIDs[k].second;
    }

    // Compute the permute-to LIDs (in the union target Map).
    // Convert the permute GIDs to permute-from LIDs in the source Map.
    Array<LO> permuteToLIDsUnion(numPermuteIDsUnion);
    Array<LO> permuteFromLIDsUnion(numPermuteIDsUnion);
    for (size_type k = 0; k < numPermuteIDsUnion; ++k) {
      size_type idx = numSameIDsUnion + k;
      permuteToLIDsUnion[k] = static_cast<LO>(idx);
      permuteFromLIDsUnion[k] = srcMap->getLocalElement(unionTgtGIDs[idx]);
    }

#ifdef HAVE_TPETRA_MMM_TIMINGS
    MM.disableTimer(label);
    label = "Tpetra::Import::setUnion : Construct Target Map";
    TimeMonitor MM2(*TimeMonitor::getNewTimer(label));
#endif

    // Create the union target Map.
    const GST INVALID = Teuchos::OrdinalTraits<GST>::invalid ();
    const GO indexBaseUnion = std::min(tgtMap1->getIndexBase(), tgtMap2->getIndexBase());
    RCP<const map_type> unionTgtMap =
      rcp(new map_type(INVALID, unionTgtGIDs(), indexBaseUnion, comm));

#ifdef HAVE_TPETRA_MMM_TIMINGS
    MM2.disableTimer(label);
    label = "Tpetra::Import::setUnion : Export GIDs";
    TimeMonitor MM3(*TimeMonitor::getNewTimer(label));
#endif

    // Thus far, we have computed the following in the union Import:
    //   - numSameIDs
    //   - numPermuteIDs and permuteFromLIDs
    //   - numRemoteIDs, remoteGIDs, remoteLIDs, and remotePIDs
    //
    // Now it's time to compute the export IDs and initialize the
    // Distributor.

    Array<GO> exportGIDsUnion;
    Array<LO> exportLIDsUnion;
    Array<int> exportPIDsUnion;
    Distributor distributor (comm, this->out_);

#ifdef TPETRA_IMPORT_SETUNION_USE_CREATE_FROM_SENDS
    // Compute the export IDs without communication, by merging the
    // lists of (export LID, export PID) pairs from the two input
    // Import objects.  The export LIDs in both input Import objects
    // are LIDs in the source Map.  Then, use the export PIDs to
    // initialize the Distributor via createFromSends.

    // const size_type numExportIDs1 = this->getNumExportIDs ();
    ArrayView<const LO> exportLIDs1 = this->getExportLIDs ();
    ArrayView<const LO> exportPIDs1 = this->getExportPIDs ();

    // const size_type numExportIDs2 = rhs.getNumExportIDs ();
    ArrayView<const LO> exportLIDs2 = rhs.getExportLIDs ();
    ArrayView<const LO> exportPIDs2 = rhs.getExportPIDs ();

    // We have to keep the export LIDs in PID-sorted order, then merge
    // them.  So, first key-value merge (LID,PID) pairs, treating PIDs
    // as values, merging values by replacement.  Then, sort the
    // (LID,PID) pairs again by PID.

    // Sort (LID,PID) pairs by LID for the later merge, and make
    // each sequence unique by LID.
    Array<LO> exportLIDs1Copy (exportLIDs1.begin (), exportLIDs1.end ());
    Array<int> exportPIDs1Copy (exportLIDs1.begin (), exportLIDs1.end ());
    sort2 (exportLIDs1Copy.begin (), exportLIDs1Copy.end (),
           exportPIDs1Copy.begin ());
    typename ArrayView<LO>::iterator exportLIDs1_end = exportLIDs1Copy.end ();
    typename ArrayView<LO>::iterator exportPIDs1_end = exportPIDs1Copy.end ();
    merge2 (exportLIDs1_end, exportPIDs1_end,
            exportLIDs1Copy.begin (), exportLIDs1_end,
            exportPIDs1Copy.begin (), exportPIDs1_end,
            project1st<LO, LO> ());

    Array<LO> exportLIDs2Copy (exportLIDs2.begin (), exportLIDs2.end ());
    Array<int> exportPIDs2Copy (exportLIDs2.begin (), exportLIDs2.end ());
    sort2 (exportLIDs2Copy.begin (), exportLIDs2Copy.end (),
           exportPIDs2Copy.begin ());
    typename ArrayView<LO>::iterator exportLIDs2_end = exportLIDs2Copy.end ();
    typename ArrayView<LO>::iterator exportPIDs2_end = exportPIDs2Copy.end ();
    merge2 (exportLIDs2_end, exportPIDs2_end,
            exportLIDs2Copy.begin (), exportLIDs2_end,
            exportPIDs2Copy.begin (), exportPIDs2_end,
            project1st<LO, LO> ());

    // Merge export (LID,PID) pairs.  In this merge operation, the
    // LIDs are the "keys" and the PIDs their "values."  We combine
    // the "values" (PIDs) in the pairs by replacement, rather than
    // by adding them together.
    keyValueMerge (exportLIDs1Copy.begin (), exportLIDs1Copy.end (),
                   exportPIDs1Copy.begin (), exportPIDs1Copy.end (),
                   exportLIDs2Copy.begin (), exportLIDs2Copy.end (),
                   exportPIDs2Copy.begin (), exportPIDs2Copy.end (),
                   std::back_inserter (exportLIDsUnion),
                   std::back_inserter (exportPIDsUnion),
                   project1st<int, int> ());

    // Resort the merged (LID,PID) pairs by PID.
    sort2 (exportPIDsUnion.begin (), exportPIDsUnion.end (),
           exportLIDsUnion.begin ());

    // Initialize the Distributor.  Using createFromSends instead of
    // createFromRecvs avoids the initialization and use of a
    // temporary Distributor object.
    (void) distributor.createFromSends (exportPIDsUnion ().getConst ());
#else // NOT TPETRA_IMPORT_SETUNION_USE_CREATE_FROM_SENDS

    // Call the Distributor's createFromRecvs() method to turn the
    // remote GIDs and their owning processes into a send-and-receive
    // communication plan.  remoteGIDsUnion and remotePIDsUnion are
    // input; exportGIDsUnion and exportPIDsUnion are output arrays
    // which are allocated by createFromRecvs().
    distributor.createFromRecvs (remoteGIDsUnion().getConst(),
                                 remotePIDsUnion().getConst(),
                                 exportGIDsUnion, exportPIDsUnion);

    // Find the (source Map) LIDs corresponding to the export GIDs.
    const size_type numExportIDsUnion = exportGIDsUnion.size ();
    exportLIDsUnion.resize (numExportIDsUnion);
    for (size_type k = 0; k < numExportIDsUnion; ++k) {
      exportLIDsUnion[k] = srcMap->getLocalElement (exportGIDsUnion[k]);
    }
#endif // TPETRA_IMPORT_SETUNION_USE_CREATE_FROM_SENDS

    // Create and return the union Import. This uses the "expert" constructor
#ifdef HAVE_TPETRA_MMM_TIMINGS
    MM3.disableTimer(label);
    label = "Tpetra::Import::setUnion : Construct Import";
    TimeMonitor MM4(*TimeMonitor::getNewTimer(label));
#endif
    RCP<const import_type> unionImport =
      rcp (new import_type (srcMap, unionTgtMap,
                            as<size_t> (numSameIDsUnion),
                            permuteToLIDsUnion, permuteFromLIDsUnion,
                            remoteLIDsUnion, exportLIDsUnion,
                            exportPIDsUnion, distributor, this->out_));

    return unionImport;
  }

  template <class LocalOrdinal, class GlobalOrdinal, class Node>
  Teuchos::RCP<const Import<LocalOrdinal, GlobalOrdinal, Node> >
  Import<LocalOrdinal,GlobalOrdinal,Node>::
  setUnion () const
  {
    using Teuchos::Array;
    using Teuchos::ArrayView;
    using Teuchos::as;
    using Teuchos::Comm;
    using Teuchos::RCP;
    using Teuchos::rcp;
    using Teuchos::outArg;
    using Teuchos::REDUCE_MIN;
    using Teuchos::reduceAll;
    typedef LocalOrdinal LO;
    typedef GlobalOrdinal GO;
    Teuchos::RCP<const Import<LocalOrdinal, GlobalOrdinal, Node> > unionImport;
    RCP<const map_type> srcMap = this->getSourceMap ();
    RCP<const map_type> tgtMap = this->getTargetMap ();
    RCP<const Comm<int> > comm = srcMap->getComm ();

    ArrayView<const GO> srcGIDs = srcMap->getNodeElementList ();
    ArrayView<const GO> tgtGIDs = tgtMap->getNodeElementList ();

    // All elements in srcMap will be in the "new" target map, so...
    size_t numSameIDsNew    = srcMap->getNodeNumElements();
    size_t numRemoteIDsNew  = getNumRemoteIDs();
    Array<LO> permuteToLIDsNew, permuteFromLIDsNew; // empty on purpose

    // Grab some old data
    ArrayView<const LO> remoteLIDsOld = getRemoteLIDs();
    ArrayView<const LO> exportLIDsOld = getExportLIDs();

    // Build up the new map (same part)
    Array<GO> GIDs(numSameIDsNew + numRemoteIDsNew);
    for(size_t i=0; i<numSameIDsNew; i++)
      GIDs[i] = srcGIDs[i];

    // Build up the new map (remote part) and remotes list
    Array<LO> remoteLIDsNew(numRemoteIDsNew);
    for(size_t i=0; i<numRemoteIDsNew; i++) {
      GIDs[numSameIDsNew + i] = tgtGIDs[remoteLIDsOld[i]];
      remoteLIDsNew[i] = numSameIDsNew+i;
    }

    // Build the new target map
    GO GO_INVALID = Teuchos::OrdinalTraits<GO>::invalid();
    RCP<const map_type> targetMapNew = rcp(new map_type(GO_INVALID,GIDs,tgtMap->getIndexBase(),tgtMap->getComm()));

    // Exports are trivial (since the sourcemap doesn't change)
    Array<int> exportPIDsnew(getExportPIDs());
    Array<LO> exportLIDsnew(getExportLIDs());

    // Copy the Distributor (due to how the Import constructor works)
    Distributor D(getDistributor());

    // Build the importer using the "expert" constructor
    unionImport = rcp(new Import<LocalOrdinal, GlobalOrdinal, Node>(srcMap,
                                                                    targetMapNew,
                                                                    numSameIDsNew,
                                                                    permuteToLIDsNew,
                                                                    permuteFromLIDsNew,
                                                                    remoteLIDsNew,
                                                                    exportLIDsnew,
                                                                    exportPIDsnew,D));

    return unionImport;
  }




  template <class LocalOrdinal, class GlobalOrdinal, class Node>
  Teuchos::RCP<const Import<LocalOrdinal, GlobalOrdinal, Node> >
  Import<LocalOrdinal,GlobalOrdinal,Node>::
  createRemoteOnlyImport(const Teuchos::RCP<const map_type>& remoteTarget) const
  {
    using Teuchos::rcp;
    typedef Import<LocalOrdinal,GlobalOrdinal,Node> import_type;

    const size_t NumRemotes = getNumRemoteIDs ();
    TEUCHOS_TEST_FOR_EXCEPTION(
      NumRemotes != remoteTarget->getNodeNumElements (),
      std::runtime_error, "Tpetra::createRemoteOnlyImport: "
      "remoteTarget map ID count doesn't match.");

    // Compute the new Remote LIDs
    Teuchos::ArrayView<const LocalOrdinal> oldRemoteLIDs = getRemoteLIDs ();
    Teuchos::Array<LocalOrdinal> newRemoteLIDs (NumRemotes);
    for (size_t i = 0; i < NumRemotes; ++i) {
      newRemoteLIDs[i] = remoteTarget->getLocalElement (getTargetMap ()->getGlobalElement (oldRemoteLIDs[i]));
      // Now we make sure these guys are in sorted order (AztecOO-ML ordering)
      TEUCHOS_TEST_FOR_EXCEPTION(
        i > 0 && newRemoteLIDs[i] < newRemoteLIDs[i-1],
        std::runtime_error, "Tpetra::createRemoteOnlyImport: "
        "this and remoteTarget order don't match.");
    }

    // Copy ExportPIDs and such
    // NOTE: Be careful: The "Expert" Import constructor we use does a "swap"
    // for most of the LID/PID lists and the Distributor, meaning it
    // ruins the existing object if we pass things in directly.  Hence
    // we copy them first.
    Teuchos::Array<int> newExportPIDs (getExportPIDs ());
    Teuchos::Array<LocalOrdinal> newExportLIDs (getExportLIDs ());
    Teuchos::Array<LocalOrdinal> dummy;
    Distributor newDistor (getDistributor ());

    return rcp (new import_type (getSourceMap (), remoteTarget,
                                 static_cast<size_t> (0), dummy, dummy,
                                 newRemoteLIDs, newExportLIDs,
                                 newExportPIDs, newDistor));
  }

} // namespace Tpetra

#define TPETRA_IMPORT_CLASS_INSTANT(LO, GO, NODE) \
  template class Import< LO , GO , NODE >;

// Explicit instantiation macro.
// Only invoke this when in the Tpetra namespace.
// Most users do not need to use this.
//
// LO: The local ordinal type.
// GO: The global ordinal type.
// NODE: The Kokkos Node type.
#define TPETRA_IMPORT_INSTANT(LO, GO, NODE) \
  TPETRA_IMPORT_CLASS_INSTANT(LO, GO, NODE)

#endif // TPETRA_IMPORT_DEF_HPP<|MERGE_RESOLUTION|>--- conflicted
+++ resolved
@@ -1098,40 +1098,11 @@
 	   "Please report this bug to the Tpetra developers.");
       const map_type& source = * (getSourceMap ());
 
-      Teuchos::OSTab tab (out_);
-
-      // if (debug_ && ! out_.is_null ()) {
-      //   std::ostringstream os;
-      //   const int myRank = source.getComm ()->getRank ();
-      //   os << myRank << ": Import::setupExport:" << endl;
-      // }
-
-<<<<<<< HEAD
       // Sanity checks
       TEUCHOS_TEST_FOR_EXCEPTION_CLASS_FUNC
 	  (! useRemotePIDs && (userRemotePIDs.size() > 0), std::invalid_argument,
 	   "remotePIDs are non-empty but their use has not been requested.");
-=======
-      // mfh 12 Sep 2016: I disagree that this is "abuse"; it may be
-      // correct behavior, depending on the circumstances.
-      TPETRA_ABUSE_WARNING
-        (true, std::runtime_error, "::setupExport(): the source Map wasn't "
-         "able to figure out which process owns one or more of the GIDs in the "
-         "list of remote GIDs.  This probably means that there is at least one "
-         "GID owned by some process in the target Map which is not owned by any"
-         " process in the source Map.  (That is, the source and target Maps do "
-         "not contain the same set of GIDs globally.)");
-
-      // Ignore remote GIDs that aren't owned by any process in the
-      // source Map.  getRemoteIndexList() gives each of these a
-      // process ID of -1.
-
-      const size_type numInvalidRemote =
-        std::count_if (remoteProcIDs.begin (), remoteProcIDs.end (),
-                       [] (const int processor_id) {
-                         return processor_id == -1;
-                       });
->>>>>>> 3c06320e
+
       TEUCHOS_TEST_FOR_EXCEPTION_CLASS_FUNC
 	  (userRemotePIDs.size () > 0 && remoteGIDs.size () != userRemotePIDs.size (),
 	   std::invalid_argument, "remotePIDs must either be of size zero or match "
