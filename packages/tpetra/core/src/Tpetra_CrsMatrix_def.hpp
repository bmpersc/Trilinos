--- conflicted
+++ resolved
@@ -6544,11 +6544,6 @@
     using Tpetra::Details::dualViewStatusToString;
     using Tpetra::Details::ProfilingRegion;
     using std::endl;
-<<<<<<< HEAD
-
-    //typedef Kokkos::HostSpace host_mem_space;       // wcmclen: unused
-=======
->>>>>>> 6f4bf237
     typedef typename device_type::memory_space dev_mem_space;
 
     // Method name string for TEUCHOS_TEST_FOR_EXCEPTION_CLASS_FUNC.
