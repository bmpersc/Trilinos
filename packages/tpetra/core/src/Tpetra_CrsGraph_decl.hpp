// @HEADER
// ***********************************************************************
//
//          Tpetra: Templated Linear Algebra Services Package
//                 Copyright (2008) Sandia Corporation
//
// Under the terms of Contract DE-AC04-94AL85000 with Sandia Corporation,
// the U.S. Government retains certain rights in this software.
//
// Redistribution and use in source and binary forms, with or without
// modification, are permitted provided that the following conditions are
// met:
//
// 1. Redistributions of source code must retain the above copyright
// notice, this list of conditions and the following disclaimer.
//
// 2. Redistributions in binary form must reproduce the above copyright
// notice, this list of conditions and the following disclaimer in the
// documentation and/or other materials provided with the distribution.
//
// 3. Neither the name of the Corporation nor the names of the
// contributors may be used to endorse or promote products derived from
// this software without specific prior written permission.
//
// THIS SOFTWARE IS PROVIDED BY SANDIA CORPORATION "AS IS" AND ANY
// EXPRESS OR IMPLIED WARRANTIES, INCLUDING, BUT NOT LIMITED TO, THE
// IMPLIED WARRANTIES OF MERCHANTABILITY AND FITNESS FOR A PARTICULAR
// PURPOSE ARE DISCLAIMED. IN NO EVENT SHALL SANDIA CORPORATION OR THE
// CONTRIBUTORS BE LIABLE FOR ANY DIRECT, INDIRECT, INCIDENTAL, SPECIAL,
// EXEMPLARY, OR CONSEQUENTIAL DAMAGES (INCLUDING, BUT NOT LIMITED TO,
// PROCUREMENT OF SUBSTITUTE GOODS OR SERVICES; LOSS OF USE, DATA, OR
// PROFITS; OR BUSINESS INTERRUPTION) HOWEVER CAUSED AND ON ANY THEORY OF
// LIABILITY, WHETHER IN CONTRACT, STRICT LIABILITY, OR TORT (INCLUDING
// NEGLIGENCE OR OTHERWISE) ARISING IN ANY WAY OUT OF THE USE OF THIS
// SOFTWARE, EVEN IF ADVISED OF THE POSSIBILITY OF SUCH DAMAGE.
//
// Questions? Contact Michael A. Heroux (maherou@sandia.gov)
//
// ************************************************************************
// @HEADER

#ifndef TPETRA_CRSGRAPH_DECL_HPP
#define TPETRA_CRSGRAPH_DECL_HPP

/// \file Tpetra_CrsGraph_decl.hpp
/// \brief Declaration of the Tpetra::CrsGraph class
///
/// If you want to use Tpetra::CrsGraph, include "Tpetra_CrsGraph.hpp"
/// (a file which CMake generates and installs for you).  If you only
/// want the declaration of Tpetra::CrsGraph, include this file
/// (Tpetra_CrsGraph_decl.hpp).

#include "Tpetra_CrsGraph_fwd.hpp"
#include "Tpetra_CrsMatrix_fwd.hpp"
#include "Tpetra_BlockCrsMatrix_fwd.hpp"
#include "Tpetra_DistObject.hpp"
#include "Tpetra_Exceptions.hpp"
#include "Tpetra_RowGraph.hpp"
#include "Tpetra_Util.hpp" // need this here for sort2

#include "KokkosSparse_findRelOffset.hpp"
#include "Kokkos_DualView.hpp"
#include "Kokkos_StaticCrsGraph.hpp"
#include "Kokkos_UnorderedMap.hpp"

#include "Teuchos_CommHelpers.hpp"
#include "Teuchos_Describable.hpp"
#include "Teuchos_ParameterListAcceptorDefaultBase.hpp"

#include <functional> // std::function

namespace Tpetra {


  // Forward declaration for CrsGraph::swap() test
  template<class LO, class GO, class Node> class crsGraph_Swap_Tester;


#ifndef DOXYGEN_SHOULD_SKIP_THIS
  namespace Details {
    // Forward declaration of an implementation detail of CrsGraph::clone.
    template<class OutputCrsGraphType, class InputCrsGraphType>
    class CrsGraphCopier {
    public:
      static Teuchos::RCP<OutputCrsGraphType>
      clone (const InputCrsGraphType& graphIn,
             const Teuchos::RCP<typename OutputCrsGraphType::node_type> nodeOut,
             const Teuchos::RCP<Teuchos::ParameterList>& params = Teuchos::null);
<<<<<<< HEAD
    };  // class CrsGraphCopier
=======
    };
    template<class LO, class GO, class NT>
    void
    unpackCrsGraphAndCombine(
        CrsGraph<LO, GO, NT>& graph,
        const Teuchos::ArrayView<const typename CrsGraph<LO,GO,NT>::packet_type>& imports,
        const Teuchos::ArrayView<const size_t>& numPacketsPerLID,
        const Teuchos::ArrayView<const LO>& importLIDs,
        size_t constantNumPackets,
        Distributor & distor,
        CombineMode combineMode);
>>>>>>> 15f415b7
  } // namespace Details

  namespace { // (anonymous)

    template<class ViewType>
    struct UnmanagedView {
      static_assert (Kokkos::is_view<ViewType>::value,
                     "ViewType must be a Kokkos::View specialization.");
      // FIXME (mfh 02 Dec 2015) Right now, this strips away other
      // memory traits.  Christian will add an "AllTraits" enum which is
      // the enum value of MemoryTraits<T>, that will help us fix this.
      typedef Kokkos::View<typename ViewType::data_type,
                           typename ViewType::array_layout,
                           typename ViewType::device_type,
                           Kokkos::MemoryUnmanaged> type;
    };

  } // namespace (anonymous)
#endif // DOXYGEN_SHOULD_SKIP_THIS

  /// \struct RowInfo
  /// \brief Allocation information for a locally owned row in a
  ///   CrsGraph or CrsMatrix
  ///
  /// A RowInfo instance identifies a locally owned row uniquely by
  /// its local index, and contains other information useful for
  /// inserting entries into the row.  It is the return value of
  /// CrsGraph's getRowInfo() or updateAllocAndValues() methods.
  struct RowInfo {
    size_t localRow;
    size_t allocSize;
    size_t numEntries;
    size_t offset1D;
  };

  enum ELocalGlobal {
    LocalIndices,
    GlobalIndices
  };

  namespace Details {
    /// \brief Status of the graph's or matrix's storage, when not in
    ///   a fill-complete state.
    ///
    /// When a CrsGraph or CrsMatrix is <i>not</i> fill complete, its
    /// data live in one of three storage formats:
    ///
    /// <ol>
    /// <li> "2-D storage": The graph stores column indices as "array
    ///   of arrays," and the matrix stores values as "array of
    ///   arrays."  The graph <i>must</i> have k_numRowEntries_
    ///   allocated.  This only ever exists if the graph was created
    ///   with DynamicProfile.  A matrix with 2-D storage must own its
    ///   graph, and the graph must have 2-D storage. </li>
    ///
    /// <li> "Unpacked 1-D storage": The graph uses a row offsets
    ///   array, and stores column indices in a single array.  The
    ///   matrix also stores values in a single array.  "Unpacked"
    ///   means that there may be extra space in each row: that is,
    ///   the row offsets array only says how much space there is in
    ///   each row.  The graph must use k_numRowEntries_ to find out
    ///   how many entries there actually are in the row.  A matrix
    ///   with unpacked 1-D storage must own its graph, and the graph
    ///   must have unpacked 1-D storage. </li>
    ///
    /// <li> "Packed 1-D storage": The matrix may or may not own the
    ///   graph.  "Packed" means that there is no extra space in each
    ///   row.  Thus, the k_numRowEntries_ array is not necessary and
    ///   may have been deallocated.  If the matrix was created with a
    ///   constant ("static") graph, this must be true. </li>
    /// </ol>
    ///
    /// With respect to the Kokkos refactor version of Tpetra, "2-D
    /// storage" should be considered a legacy option.
    ///
    /// The phrase "When not in a fill-complete state" is important.
    /// When the graph is fill complete, it <i>always</i> uses 1-D
    /// "packed" storage.  However, if storage is "not optimized," we
    /// retain the 1-D unpacked or 2-D format, and thus retain this
    /// enum value.
    enum EStorageStatus {
      STORAGE_2D, //<! 2-D storage
      STORAGE_1D_UNPACKED, //<! 1-D "unpacked" storage
      STORAGE_1D_PACKED, //<! 1-D "packed" storage
      STORAGE_UB //<! Invalid value; upper bound on enum values
    };


    /// \brief Mix-in to avoid spurious deprecation warnings due to #2630.
    ///
    /// CrsMatrix has methods deprecated by #2630, that need to call
    /// CrsGraph methods also deprecated by #2630.  This results in
    /// spurious deprecation warnings.  This mix-in class gives Tpetra
    /// developers a work-around so that CrsMatrix's and
    /// BlockCrsMatrix's deprecated methods can call CrsGraph's
    /// deprecated methods without emitting spurious warnings.
    class HasDeprecatedMethods2630_WarningThisClassIsNotForUsers {
    public:
      virtual ~HasDeprecatedMethods2630_WarningThisClassIsNotForUsers () {}
      virtual bool isLowerTriangularImpl () const = 0;
      virtual bool isUpperTriangularImpl () const = 0;
      virtual size_t getGlobalNumDiagsImpl () const = 0;
      virtual global_size_t getNodeNumDiagsImpl () const = 0;
    };  // class HasDeprecatedMethods2630_WarningThisClassIsNotForUsers
  } // namespace Details

  /// \class CrsGraph
  /// \brief A distributed graph accessed by rows (adjacency lists)
  ///   and stored sparsely.
  ///
  /// \tparam LocalOrdinal The type of local indices.  See the
  ///   documentation of Map for requirements.
  /// \tparam GlobalOrdinal The type of global indices.  See the
  ///   documentation of Map for requirements.
  /// \tparam Node The Kokkos Node type.  See the documentation of Map
  ///   for requirements.
  ///
  /// This class implements a distributed-memory parallel sparse
  /// graph.  It provides access by rows to the elements of the graph,
  /// as if the local data were stored in compressed sparse row format
  /// (adjacency lists, in graph terms).  (Implementations are
  /// <i>not</i> required to store the data in this way internally.)
  /// This class has an interface like that of Epetra_CrsGraph, but
  /// also allows insertion of data into nonowned rows, much like
  /// Epetra_FECrsGraph.
  ///
  /// \section Tpetra_CrsGraph_prereq Prerequisites
  ///
  /// Before reading the rest of this documentation, it helps to know
  /// something about the Teuchos memory management classes, in
  /// particular Teuchos::RCP, Teuchos::ArrayRCP, and
  /// Teuchos::ArrayView.  You should also know a little bit about MPI
  /// (the Message Passing Interface for distributed-memory
  /// programming).  You won't have to use MPI directly to use
  /// CrsGraph, but it helps to be familiar with the general idea of
  /// distributed storage of data over a communicator.  Finally, you
  /// should read the documentation of Map.
  ///
  /// \section Tpetra_CrsGraph_local_vs_global Local vs. global indices and nonlocal insertion
  ///
  /// Graph entries can be added using either local or global coordinates
  /// for the indices. The accessors isGloballyIndexed() and
  /// isLocallyIndexed() indicate whether the indices are currently
  /// stored as global or local indices. Many of the class methods are
  /// divided into global and local versions, which differ only in
  /// whether they accept/return indices in the global or local
  /// coordinate space. Some of these methods may only be used if the
  /// graph coordinates are in the appropriate coordinates.  For example,
  /// getGlobalRowView() returns a View to the indices in global
  /// coordinates; if the indices are not in global coordinates, then no
  /// such View can be created.
  ///
  /// The global/local distinction does distinguish between operation
  /// on the global/local graph. Almost all methods operate on the
  /// local graph, i.e., the rows of the graph associated with the
  /// local node, per the distribution specified by the row
  /// map. Access to non-local rows requires performing an explicit
  /// communication via the import/export capabilities of the CrsGraph
  /// object; see DistObject. However, the method
  /// insertGlobalIndices() is an exception to this rule, as non-local
  /// rows are allowed to be added via the local graph. These rows are
  /// stored in the local graph and communicated to the appropriate
  /// node on the next call to globalAssemble() or fillComplete() (the
  /// latter calls the former).
  template <class LocalOrdinal,
            class GlobalOrdinal,
            class Node>
  class CrsGraph :
    public RowGraph<LocalOrdinal, GlobalOrdinal, Node>,
    public DistObject<GlobalOrdinal,
                      LocalOrdinal,
                      GlobalOrdinal,
                      Node>,
    public Teuchos::ParameterListAcceptorDefaultBase,
    public ::Tpetra::Details::HasDeprecatedMethods2630_WarningThisClassIsNotForUsers
  {
    template <class S, class LO, class GO, class N>
    friend class CrsMatrix;
    template <class LO2, class GO2, class N2>
    friend class CrsGraph;

    //! The specialization of DistObject that is this class' parent class.
    typedef DistObject<GlobalOrdinal, LocalOrdinal, GlobalOrdinal, Node> dist_object_type;

  public:
    //! This class' first template parameter; the type of local indices.
    typedef LocalOrdinal local_ordinal_type;
    //! This class' second template parameter; the type of global indices.
    typedef GlobalOrdinal global_ordinal_type;
    //! This class' Kokkos Node type.
    typedef Node node_type;

    //! This class' Kokkos device type.
    typedef typename Node::device_type device_type;
    //! This class' Kokkos execution space.
    typedef typename device_type::execution_space execution_space;

    //! The type of the part of the sparse graph on each MPI process.
    typedef Kokkos::StaticCrsGraph<LocalOrdinal,
                                   Kokkos::LayoutLeft,
                                   execution_space> local_graph_type;
    //! DEPRECATED; use local_graph_type (above) instead.
    typedef local_graph_type LocalStaticCrsGraphType TPETRA_DEPRECATED;

    //! DEPRECATED; use <tt>local_graph_type::row_map_type</tt> instead.
    typedef typename local_graph_type::row_map_type t_RowPtrs TPETRA_DEPRECATED;
    //! DEPRECATED; use <tt>local_graph_type::row_map_type::non_const_type</tt> instead.
    typedef typename local_graph_type::row_map_type::non_const_type t_RowPtrsNC TPETRA_DEPRECATED;
    //! DEPRECATED; use <tt>local_graph_type::entries_type::non_const_type</tt> instead.
    typedef typename local_graph_type::entries_type::non_const_type t_LocalOrdinal_1D TPETRA_DEPRECATED;

    //! The Map specialization used by this class.
    using map_type = ::Tpetra::Map<LocalOrdinal, GlobalOrdinal, Node>;
    //! The Import specialization used by this class.
    using import_type = ::Tpetra::Import<LocalOrdinal, GlobalOrdinal, Node>;
    //! The Export specialization used by this class.
    using export_type = ::Tpetra::Export<LocalOrdinal, GlobalOrdinal, Node>;

    //! @name Constructor/Destructor Methods
    //@{

    /// \brief Constructor specifying a single upper bound for the
    ///   number of entries in all rows on the calling process.
    ///
    /// \param rowMap [in] Distribution of rows of the graph.
    ///
    /// \param maxNumEntriesPerRow [in] Maximum number of graph
    ///   entries per row.  If pftype==DynamicProfile, this is only a
    ///   hint, and you can set this to zero without affecting
    ///   correctness.  If pftype==StaticProfile, this sets the amount
    ///   of storage allocated, and you cannot exceed this number of
    ///   entries in any row.
    ///
    /// \param pftype [in] Whether to allocate storage dynamically
    ///   (DynamicProfile) or statically (StaticProfile).
    ///
    /// \param params [in/out] Optional list of parameters.  If not
    ///   null, any missing parameters will be filled in with their
    ///   default values.
    CrsGraph (const Teuchos::RCP<const map_type>& rowMap,
              const size_t maxNumEntriesPerRow,
              const ProfileType pftype = DynamicProfile,
              const Teuchos::RCP<Teuchos::ParameterList>& params = Teuchos::null);

    /// \brief Constructor specifying a (possibly different) upper
    ///   bound for the number of entries in each row.
    ///
    /// \param rowMap [in] Distribution of rows of the graph.
    ///
    /// \param numEntPerRow [in] Maximum number of graph entries to
    ///   allocate for each row.  If pftype==DynamicProfile, this is
    ///   only a hint.  If pftype==StaticProfile, this sets the amount
    ///   of storage allocated, and you cannot exceed the allocated
    ///   number of entries for any row.
    ///
    /// \param pftype [in] Whether to allocate storage dynamically
    ///   (DynamicProfile) or statically (StaticProfile).
    ///
    /// \param params [in/out] Optional list of parameters.  If not
    ///   null, any missing parameters will be filled in with their
    ///   default values.
    CrsGraph (const Teuchos::RCP<const map_type>& rowMap,
              const Kokkos::DualView<const size_t*, execution_space>& numEntPerRow,
              const ProfileType pftype = DynamicProfile,
              const Teuchos::RCP<Teuchos::ParameterList>& params = Teuchos::null);

    /// \brief Constructor specifying a (possibly different) upper
    ///   bound for the number of entries in each row (legacy
    ///   KokkosClassic version).
    ///
    /// \param rowMap [in] Distribution of rows of the graph.
    ///
    /// \param numEntPerRow [in] Maximum number of graph entries to
    ///   allocate for each row.  If pftype==DynamicProfile, this is
    ///   only a hint.  If pftype==StaticProfile, this sets the amount
    ///   of storage allocated, and you cannot exceed the allocated
    ///   number of entries for any row.
    ///
    /// \param pftype [in] Whether to allocate storage dynamically
    ///   (DynamicProfile) or statically (StaticProfile).
    ///
    /// \param params [in/out] Optional list of parameters.  If not
    ///   null, any missing parameters will be filled in with their
    ///   default values.
    CrsGraph (const Teuchos::RCP<const map_type>& rowMap,
              const Teuchos::ArrayRCP<const size_t>& numEntPerRow,
              const ProfileType pftype = DynamicProfile,
              const Teuchos::RCP<Teuchos::ParameterList>& params = Teuchos::null);

    /// \brief Constructor specifying column Map and a single upper
    ///   bound for the number of entries in all rows on the calling
    ///   process.
    ///
    /// \param rowMap [in] Distribution of rows of the graph.
    ///
    /// \param colMap [in] Distribution of columns of the graph.
    ///
    /// \param maxNumEntriesPerRow [in] Maximum number of graph
    ///   entries per row.  If pftype==DynamicProfile, this is only a
    ///   hint, and you can set this to zero without affecting
    ///   correctness.  If pftype==StaticProfile, this sets the amount
    ///   of storage allocated, and you cannot exceed this number of
    ///   entries in any row.
    ///
    /// \param pftype [in] Whether to allocate storage dynamically
    ///   (DynamicProfile) or statically (StaticProfile).
    ///
    /// \param params [in/out] Optional list of parameters.  If not
    ///   null, any missing parameters will be filled in with their
    ///   default values.
    CrsGraph (const Teuchos::RCP<const map_type>& rowMap,
              const Teuchos::RCP<const map_type>& colMap,
              const size_t maxNumEntriesPerRow,
              const ProfileType pftype = DynamicProfile,
              const Teuchos::RCP<Teuchos::ParameterList>& params = Teuchos::null);

    /// \brief Constructor specifying column Map and number of entries in each row.
    ///
    /// \param rowMap [in] Distribution of rows of the graph.
    ///
    /// \param colMap [in] Distribution of columns of the graph.
    ///
    /// \param numEntPerRow [in] Maximum number of graph entries to
    ///   allocate for each row.  If pftype==DynamicProfile, this is
    ///   only a hint.  If pftype==StaticProfile, this sets the amount
    ///   of storage allocated, and you cannot exceed the allocated
    ///   number of entries for any row.
    ///
    /// \param pftype [in] Whether to allocate storage dynamically
    ///   (DynamicProfile) or statically (StaticProfile).
    ///
    /// \param params [in/out] Optional list of parameters.  If not
    ///   null, any missing parameters will be filled in with their
    ///   default values.
    CrsGraph (const Teuchos::RCP<const map_type>& rowMap,
              const Teuchos::RCP<const map_type>& colMap,
              const Kokkos::DualView<const size_t*, execution_space>& numEntPerRow,
              const ProfileType pftype = DynamicProfile,
              const Teuchos::RCP<Teuchos::ParameterList>& params = Teuchos::null);

    /// \brief Constructor specifying column Map and number of entries
    ///   in each row (legacy KokkosClassic version).
    ///
    /// \param rowMap [in] Distribution of rows of the graph.
    ///
    /// \param colMap [in] Distribution of columns of the graph.
    ///
    /// \param numEntPerRow [in] Maximum number of graph entries to
    ///   allocate for each row.  If pftype==DynamicProfile, this is
    ///   only a hint.  If pftype==StaticProfile, this sets the amount
    ///   of storage allocated, and you cannot exceed the allocated
    ///   number of entries for any row.
    ///
    /// \param pftype [in] Whether to allocate storage dynamically
    ///   (DynamicProfile) or statically (StaticProfile).
    ///
    /// \param params [in/out] Optional list of parameters.  If not
    ///   null, any missing parameters will be filled in with their
    ///   default values.
    CrsGraph (const Teuchos::RCP<const map_type>& rowMap,
              const Teuchos::RCP<const map_type>& colMap,
              const Teuchos::ArrayRCP<const size_t>& numEntPerRow,
              const ProfileType pftype = DynamicProfile,
              const Teuchos::RCP<Teuchos::ParameterList>& params = Teuchos::null);

    /// \brief Constructor specifying column Map and arrays containing
    ///   the graph with sorted local indices.
    ///
    /// \param rowMap [in] Distribution of rows of the graph.
    ///
    /// \param colMap [in] Distribution of columns of the graph.
    ///
    /// \param rowPointers [in] The beginning of each row in the graph,
    ///   as in a CSR "rowptr" array.  The length of this vector should be
    ///   equal to the number of rows in the graph, plus one.  This last
    ///   entry should store the nunber of nonzeros in the graph.
    ///
    /// \param columnIndices [in] The local indices of the columns,
    ///   as in a CSR "colind" array.  The length of this vector
    ///   should be equal to the number of unknowns in the graph.
    ///   Entries in each row must be sorted (by local index).
    ///
    /// \param params [in/out] Optional list of parameters.  If not
    ///   null, any missing parameters will be filled in with their
    ///   default values.
    CrsGraph (const Teuchos::RCP<const map_type>& rowMap,
              const Teuchos::RCP<const map_type>& colMap,
              const typename local_graph_type::row_map_type& rowPointers,
              const typename local_graph_type::entries_type::non_const_type& columnIndices,
              const Teuchos::RCP<Teuchos::ParameterList>& params = Teuchos::null);

    /// \brief Constructor specifying column Map and arrays containing
    ///   the graph with sorted local indices.
    ///
    /// \param rowMap [in] Distribution of rows of the graph.
    ///
    /// \param colMap [in] Distribution of columns of the graph.
    ///
    /// \param rowPointers [in] The beginning of each row in the graph,
    ///   as in a CSR "rowptr" array.  The length of this vector should be
    ///   equal to the number of rows in the graph, plus one.  This last
    ///   entry should store the nunber of nonzeros in the graph.
    ///
    /// \param columnIndices [in] The local indices of the columns,
    ///   as in a CSR "colind" array.  The length of this vector
    ///   should be equal to the number of unknowns in the graph.
    ///   Entries in each row must be sorted (by local index).
    ///
    /// \param params [in/out] Optional list of parameters.  If not
    ///   null, any missing parameters will be filled in with their
    ///   default values.
    CrsGraph (const Teuchos::RCP<const map_type>& rowMap,
              const Teuchos::RCP<const map_type>& colMap,
              const Teuchos::ArrayRCP<size_t>& rowPointers,
              const Teuchos::ArrayRCP<LocalOrdinal>& columnIndices,
              const Teuchos::RCP<Teuchos::ParameterList>& params = Teuchos::null);

    /// \brief Constructor specifying column Map and a local (sorted)
    ///   graph, which the resulting CrsGraph views.
    ///
    /// Unlike most other CrsGraph constructors, successful completion
    /// of this constructor will result in a fill-complete graph.
    ///
    /// \param rowMap [in] Distribution of rows of the graph.
    ///
    /// \param colMap [in] Distribution of columns of the graph.
    ///
    /// \param lclGraph [in] A locally indexed Kokkos::StaticCrsGraph
    ///   whose local row indices come from the specified row Map, and
    ///   whose local column indices come from the specified column
    ///   Map.
    ///
    /// \param params [in/out] Optional list of parameters.  If not
    ///   null, any missing parameters will be filled in with their
    ///   default values.
    CrsGraph (const Teuchos::RCP<const map_type>& rowMap,
              const Teuchos::RCP<const map_type>& colMap,
              const local_graph_type& lclGraph,
              const Teuchos::RCP<Teuchos::ParameterList>& params);

    /// \brief Constructor specifying column, domain and range maps, and a
    ///   local (sorted) graph, which the resulting CrsGraph views.
    ///
    /// Unlike most other CrsGraph constructors, successful completion
    /// of this constructor will result in a fill-complete graph.
    ///
    /// \param rowMap [in] Distribution of rows of the graph.
    ///
    /// \param colMap [in] Distribution of columns of the graph.
    ///
    /// \param domainMap [in] The graph's domain Map. MUST be one to
    ///   one!
    ///
    /// \param rangeMap [in] The graph's range Map.  MUST be one to
    ///   one!  May be, but need not be, the same as the domain Map.
    ///
    /// \param lclGraph [in] A locally indexed Kokkos::StaticCrsGraph
    ///   whose local row indices come from the specified row Map, and
    ///   whose local column indices come from the specified column
    ///   Map.
    ///
    /// \param params [in/out] Optional list of parameters.  If not
    ///   null, any missing parameters will be filled in with their
    ///   default values.
    CrsGraph (const local_graph_type& lclGraph,
              const Teuchos::RCP<const map_type>& rowMap,
              const Teuchos::RCP<const map_type>& colMap,
              const Teuchos::RCP<const map_type>& domainMap = Teuchos::null,
              const Teuchos::RCP<const map_type>& rangeMap = Teuchos::null,
              const Teuchos::RCP<Teuchos::ParameterList>& params = Teuchos::null);

    /// \brief Create a cloned CrsGraph for a different Node type.
    ///
    /// This method creates a new CrsGraph on a specified Kokkos Node
    /// type, with all of the entries of this CrsGraph object.
    ///
    /// \param node2 [in] Kokkos Node instance for constructing the
    ///   clone CrsGraph and its constituent objects.
    ///
    /// \param params [in/out] Optional list of parameters. If not
    ///   null, any missing parameters will be filled in with their
    ///   default values.  See the list below for valid options.
    ///
    /// Parameters accepted by this method:
    /// - "Static profile clone" [bool, default: true] If \c true,
    ///   creates the clone with a static allocation profile. If
    ///   false, a dynamic allocation profile is used.
    /// - "Locally indexed clone" [bool] If \c true, fills clone
    ///   using this graph's column map and local indices (requires
    ///   that this graph have a column map.) If false, fills clone
    ///   using global indices and does not provide a column map. By
    ///   default, will use local indices only if this graph is using
    ///   local indices.
    /// - "fillComplete clone" [boolean, default: true] If \c true,
    ///   calls fillComplete() on the cloned CrsGraph object, with
    ///   parameters from \c params sublist "CrsGraph". The domain map
    ///   and range maps passed to fillComplete() are those of the map
    ///   being cloned, if they exist. Otherwise, the row map is used.
    template<class Node2>
    Teuchos::RCP<CrsGraph<LocalOrdinal, GlobalOrdinal, Node2> >
    clone (const Teuchos::RCP<Node2>& node2,
           const Teuchos::RCP<Teuchos::ParameterList>& params = Teuchos::null) const
    {
      typedef CrsGraph<LocalOrdinal, GlobalOrdinal, Node2> output_crs_graph_type;
      typedef CrsGraph<LocalOrdinal, GlobalOrdinal, Node> input_crs_graph_type;
      typedef ::Tpetra::Details::CrsGraphCopier<output_crs_graph_type, input_crs_graph_type> copier_type;
      return copier_type::clone (*this, node2, params);
    }


    //! Destructor.
    virtual ~CrsGraph () = default;


    /// \brief True if and only if \c CrsGraph is identical to this CrsGraph
    ///
    /// This performs _exact_ matches on objects with in the graphs. That is,
    /// internal data structures such as arrays must match exactly in both
    /// content and order. This is not performing any sort of isomorphic
    /// search.
    ///
    /// \param graph [in] a CrsGraph to compare against this one.
    ///
    /// \return True if the other CrsGraph's data structure is identical to this
    ///         CrsGraph.
    ///
    bool isIdenticalTo(const CrsGraph<LocalOrdinal, GlobalOrdinal, Node> &graph) const;


    //@}
    //! @name Implementation of Teuchos::ParameterListAcceptor
    //@{

    //! Set the given list of parameters (must be nonnull).
    void
    setParameterList (const Teuchos::RCP<Teuchos::ParameterList>& params) override;

    //! Default parameter list suitable for validation.
    Teuchos::RCP<const Teuchos::ParameterList>
    getValidParameters () const override;

    //@}
    //! @name Insertion/Removal Methods
    //@{

    /// \brief Insert global indices into the graph.
    ///
    /// \pre \c globalRow is a valid index in the row Map.  It need
    ///   not be owned by the calling process.
    /// \pre <tt>isLocallyIndexed() == false</tt>
    /// \pre <tt>isStorageOptimized() == false</tt>
    ///
    /// \post <tt>indicesAreAllocated() == true</tt>
    /// \post <tt>isGloballyIndexed() == true</tt>
    ///
    /// If \c globalRow does not belong to the graph on this process,
    /// then it will be communicated to the appropriate process when
    /// globalAssemble() is called.  (That method will be called
    /// automatically during the next call to fillComplete().)
    /// Otherwise, the entries will be inserted into the part of the
    /// graph owned by the calling process.
    ///
    /// If the graph row already contains entries at the indices
    /// corresponding to values in \c indices, then the redundant
    /// indices will be eliminated.  This may happen either at
    /// insertion or during the next call to fillComplete().
    void
    insertGlobalIndices (const GlobalOrdinal globalRow,
                         const Teuchos::ArrayView<const GlobalOrdinal>& indices);

    /// \brief Epetra compatibility version of insertGlobalIndices
    ///   (see above) that takes input as a raw pointer, rather than
    ///   Teuchos::ArrayView.
    ///
    /// Arguments are the same and in the same order as
    /// Epetra_CrsGraph::InsertGlobalIndices.
    void
    insertGlobalIndices (const GlobalOrdinal globalRow,
                         const LocalOrdinal numEnt,
                         const GlobalOrdinal inds[]);

    //! Insert local indices into the graph.
    /**
       \pre \c localRow is a local row belonging to the graph on this process.
       \pre <tt>isGloballyIndexed() == false</tt>
       \pre <tt>isStorageOptimized() == false</tt>
       \pre <tt>hasColMap() == true</tt>

       \post <tt>indicesAreAllocated() == true</tt>
       \post <tt>isLocallyIndexed() == true</tt>

       \note If the graph row already contains entries at the indices
         corresponding to values in \c indices, then the redundant
         indices will be eliminated; this may happen at insertion or
         during the next call to fillComplete().
    */
    void
    insertLocalIndices (const LocalOrdinal localRow,
                        const Teuchos::ArrayView<const LocalOrdinal>& indices);

    /// \brief Epetra compatibility version of insertLocalIndices
    ///   (see above) that takes input as a raw pointer, rather than
    ///   Teuchos::ArrayView.
    ///
    /// Arguments are the same and in the same order as
    /// Epetra_CrsGraph::InsertMyIndices.
    void
    insertLocalIndices (const LocalOrdinal localRow,
                        const LocalOrdinal numEnt,
                        const LocalOrdinal inds[]);

    //! Remove all graph indices from the specified local row.
    /**
       \pre \c localRow is a local row of this graph.
       \pre <tt>isGloballyIndexed() == false</tt>
       \pre <tt>isStorageOptimized() == false</tt>

       \post <tt>getNumEntriesInLocalRow(localRow) == 0</tt>
       \post <tt>indicesAreAllocated() == true</tt>
       \post <tt>isLocallyIndexed() == true</tt>
    */
    void removeLocalIndices (LocalOrdinal localRow);

    //@}
    //! @name Collective methods for changing the graph's global state
    //@{

    /// \brief Communicate nonlocal contributions to other processes.
    ///
    /// This method is called automatically by fillComplete().  Most
    /// users do not need to call this themselves.
    ///
    /// This method must be called collectively (that is, like any MPI
    /// collective) over all processes in the graph's communicator.
    void globalAssemble ();

    /// \brief Resume fill operations.
    ///
    /// After calling fillComplete(), resumeFill() must be called
    /// before initiating any changes to the graph.
    ///
    /// resumeFill() may be called repeatedly.
    ///
    /// \warning A CrsGraph instance does not currently (as of 23 Jul
    ///   2017) and never did support arbitrary structure changes
    ///   after the first fillComplete call on that instance.  The
    ///   safest thing to do is not to change structure at all after
    ///   first fillComplete.
    ///
    /// \post <tt>isFillActive() == true<tt>
    /// \post <tt>isFillComplete() == false<tt>
    ///
    /// This method must be called collectively (that is, like any MPI
    /// collective) over all processes in the graph's communicator.
    void
    resumeFill (const Teuchos::RCP<Teuchos::ParameterList>& params =
                  Teuchos::null);

    /// \brief Tell the graph that you are done changing its structure.
    ///
    /// This tells the graph to optimize its data structures for
    /// computational kernels, and to prepare (MPI) communication
    /// patterns.
    ///
    /// Off-process indices are distributed (via globalAssemble()),
    /// indices are sorted, redundant indices are eliminated, and
    /// global indices are transformed to local indices.
    ///
    /// This method must be called collectively (that is, like any MPI
    /// collective) over all processes in the graph's communicator.
    ///
    /// \warning The domain Map and row Map arguments to this method
    ///   MUST be one to one!  If you have Maps that are not one to
    ///   one, and you do not know how to make a Map that covers the
    ///   same global indices but <i>is</i> one to one, then you may
    ///   call Tpetra::createOneToOne() (see Map's header file) to
    ///   make a one-to-one version of your Map.
    ///
    /// \pre  <tt>   isFillActive() && ! isFillComplete() </tt>
    /// \post <tt> ! isFillActive() &&   isFillComplete() </tt>
    ///
    /// \param domainMap [in] The graph's domain Map.  MUST be one to
    ///   one!
    /// \param rangeMap [in] The graph's range Map.  MUST be one to
    ///   one!  May be, but need not be, the same as the domain Map.
    /// \param params [in/out] List of parameters controlling this
    ///   method's behavior.  See below for valid parameters.
    ///
    /// List of valid parameters in <tt>params</tt>:
    /// <ul>
    /// <li> "Optimize Storage" (\c bool): Default is false.  If true,
    ///      then isStorageOptimized() returns true after this method
    ///      finishes.  See isStorageOptimized() for consequences.
    /// </li>
    /// </ul>
    void
    fillComplete (const Teuchos::RCP<const map_type>& domainMap,
                  const Teuchos::RCP<const map_type>& rangeMap,
                  const Teuchos::RCP<Teuchos::ParameterList>& params = Teuchos::null);

    /// \brief Tell the graph that you are done changing its
    ///   structure; set default domain and range Maps.
    ///
    /// See above three-argument version of fillComplete for full
    /// documentation.  If the graph does not yet have domain and
    /// range Maps (i.e., if fillComplete has not yet been called on
    /// this graph at least once), then this method uses the graph's
    /// row Map (result of this->getRowMap()) as both the domain Map
    /// and the range Map.  Otherwise, this method uses the graph's
    /// existing domain and range Maps.
    ///
    /// This method must be called collectively (that is, like any MPI
    /// collective) over all processes in the graph's communicator.
    ///
    /// \warning It is only valid to call this overload of
    ///   fillComplete if the row Map is one to one!  If the row Map
    ///   is NOT one to one, you must call the above three-argument
    ///   version of fillComplete, and supply one-to-one domain and
    ///   range Maps.  If you have Maps that are not one to one, and
    ///   you do not know how to make a Map that covers the same
    ///   global indices but <i>is</i> one to one, then you may call
    ///   Tpetra::createOneToOne() (see Map's header file) to make a
    ///   one-to-one version of your Map.
    ///
    /// \param params [in/out] List of parameters controlling this
    ///   method's behavior.  See documentation of the three-argument
    ///   version of fillComplete (above) for valid parameters.
    void
    fillComplete (const Teuchos::RCP<Teuchos::ParameterList>& params = Teuchos::null);

    /// \brief Perform a fillComplete on a graph that already has
    ///   data, via setAllIndices().
    ///
    /// The graph must already have filled local 1-D storage.  If the
    /// graph has been constructed in any other way, this method will
    /// throw an exception.  This routine is needed to support other
    /// Trilinos packages and should not be called by ordinary users.
    ///
    /// This method must be called collectively (that is, like any MPI
    /// collective) over all processes in the graph's communicator.
    ///
    /// \warning This method is intended for expert developer use
    ///   only, and should never be called by user code.
    ///
    /// \param domainMap [in] The graph's domain Map.  MUST be one to
    ///   one!
    /// \param rangeMap [in] The graph's range Map.  MUST be one to
    ///   one!  May be, but need not be, the same as the domain Map.
    /// \param importer [in] Import from the graph's domain Map to its
    ///   column Map.  If no Import is necessary (i.e., if the domain
    ///   and column Maps are the same, in the sense of
    ///   Tpetra::Map::isSameAs), then this may be Teuchos::null.
    /// \param exporter [in] Export from the graph's row Map to its
    ///   range Map.  If no Export is necessary (i.e., if the row and
    ///   range Maps are the same, in the sense of
    ///   Tpetra::Map::isSameAs), then this may be Teuchos::null.
    /// \param params [in/out] List of parameters controlling this
    ///   method's behavior.
    void
    expertStaticFillComplete (const Teuchos::RCP<const map_type>& domainMap,
                              const Teuchos::RCP<const map_type>& rangeMap,
                              const Teuchos::RCP<const import_type>& importer =
                                Teuchos::null,
                              const Teuchos::RCP<const export_type>& exporter =
                                Teuchos::null,
                              const Teuchos::RCP<Teuchos::ParameterList>& params =
                                Teuchos::null);
    //@}
    //! @name Methods implementing RowGraph.
    //@{

    //! Returns the communicator.
    Teuchos::RCP<const Teuchos::Comm<int> > getComm() const override;

    //! Returns the underlying node.
    Teuchos::RCP<node_type> getNode() const override;

    //! Returns the Map that describes the row distribution in this graph.
    Teuchos::RCP<const map_type> getRowMap () const override;

    //! \brief Returns the Map that describes the column distribution in this graph.
    Teuchos::RCP<const map_type> getColMap () const override;

    //! Returns the Map associated with the domain of this graph.
    Teuchos::RCP<const map_type> getDomainMap () const override;

    //! Returns the Map associated with the domain of this graph.
    Teuchos::RCP<const map_type> getRangeMap () const override;

    //! Returns the importer associated with this graph.
    Teuchos::RCP<const import_type> getImporter () const override;

    //! Returns the exporter associated with this graph.
    Teuchos::RCP<const export_type> getExporter () const override;

    //! Returns the number of global rows in the graph.
    /** Undefined if isFillActive().
     */
    global_size_t getGlobalNumRows() const override;

    //! \brief Returns the number of global columns in the graph.
    /** Returns the number of entries in the domain map of the matrix.
        Undefined if isFillActive().
    */
    global_size_t getGlobalNumCols () const override;

    //! Returns the number of graph rows owned on the calling node.
    size_t getNodeNumRows () const override;

    //! Returns the number of columns connected to the locally owned rows of this graph.
    /** Throws std::runtime_error if <tt>hasColMap() == false</tt>
     */
    size_t getNodeNumCols () const override;

    //! Returns the index base for global indices for this graph.
    GlobalOrdinal getIndexBase () const override;

    //! Returns the global number of entries in the graph.
    /** Undefined if isFillActive ().
     */
    global_size_t getGlobalNumEntries () const override;

    /// \brief The local number of entries in the graph.
    ///
    /// "Local" means "local to the calling (MPI) process."
    ///
    /// \warning If the graph is not fill complete, this may launch a
    ///   thread-parallel computational kernel.  This is because we do
    ///   not store the number of entries as a separate integer field,
    ///   since doing so and keeping it updated would hinder
    ///   thread-parallel insertion of new entries.  See #1357.
    size_t getNodeNumEntries() const override;

    //! \brief Returns the current number of entries on this node in the specified global row.
    /*! Returns OrdinalTraits<size_t>::invalid() if the specified global row does not belong to this graph. */
    size_t
    getNumEntriesInGlobalRow (GlobalOrdinal globalRow) const override;

    /// \brief Get the number of entries in the given row (local index).
    ///
    /// \return The number of entries in the given row, specified by
    ///   local index, on the calling MPI process.  If the specified
    ///   local row index is invalid on the calling process, return
    ///   <tt>Teuchos::OrdinalTraits<size_t>::invalid()</tt>.
    size_t
    getNumEntriesInLocalRow (LocalOrdinal localRow) const override;

    /// \brief The local number of indices allocated for the graph,
    ///   over all rows on the calling (MPI) process.
    ///
    /// "Local" means "local to the calling (MPI) process."
    ///
    /// \warning If the graph is not fill complete, this may require
    ///   computation.  This is because we do not store the allocation
    ///   count as a separate integer field, since doing so and
    ///   keeping it updated would hinder thread-parallel insertion of
    ///   new entries.
    ///
    /// This is the allocation available to the user. Actual
    /// allocation may be larger, for example, after calling
    /// fillComplete().  Thus, this does not necessarily reflect the
    /// graph's memory consumption.
    ///
    /// \return If indicesAreAllocated() is true, the allocation size.
    ///   Otherwise,
    ///   <tt>Tpetra::Details::OrdinalTraits<size_t>::invalid()</tt>.
    size_t getNodeAllocationSize () const;

    /// \brief Current number of allocated entries in the given row on
    ///   the calling (MPI) process, using a global row index.
    ///
    /// \return If the given row index is in the row Map on the
    ///   calling process, then return this process' allocation size
    ///   for that row.  Otherwise, return
    ///   <tt>Tpetra::Details::OrdinalTraits<size_t>::invalid()</tt>.
    size_t getNumAllocatedEntriesInGlobalRow(GlobalOrdinal globalRow) const;

    /// \brief Current number of allocated entries in the given row on
    ///   the calling (MPI) process, using a local row index.
    ///
    /// \return If the given row index is in the row Map on the
    ///   calling process, then return this process' allocation size
    ///   for that row.  Otherwise, return
    ///   <tt>Tpetra::Details::OrdinalTraits<size_t>::invalid()</tt>.
    size_t getNumAllocatedEntriesInLocalRow(LocalOrdinal localRow) const;

    /// \brief Number of diagonal entries over all processes in the
    ///   graph's communicator.
    ///
    /// \pre <tt>! this->isFillActive()</tt>
    ///
    /// \warning This method is DEPRECATED.  DO NOT CALL IT.  It may
    ///   go away at any time.
    global_size_t TPETRA_DEPRECATED getGlobalNumDiags() const override;

    /// \brief DO NOT CALL THIS METHOD; THIS IS NOT FOR USERS.
    ///
    /// \warning DO NOT CALL THIS METHOD.  THIS IS AN IMPLEMENTATION
    ///   DETAIL OF TPETRA DESIGNED TO PREVENT SPURIOUS BUILD
    ///   WARNINGS.  DO NOT CALL THIS METHOD.  IT WILL GO AWAY VERY
    ///   SOON PER #2630.
    ///
    /// This function exists only to prevent spurious deprecation
    /// warnings in CrsMatrix and BlockCrsMatrix.  We only want users
    /// to see deprecated warnings if <i>they</i> call deprecated
    /// methods, not if <i>we</i> call them.
    global_size_t getGlobalNumDiagsImpl () const override;

    /// \brief Number of diagonal entries on the calling process.
    ///
    /// \pre <tt>! this->isFillActive()</tt>
    ///
    /// \warning This method is DEPRECATED.  DO NOT CALL IT.  It may
    ///   go away at any time.
    size_t TPETRA_DEPRECATED getNodeNumDiags() const override;

    /// \brief DO NOT CALL THIS METHOD; THIS IS NOT FOR USERS.
    ///
    /// \warning DO NOT CALL THIS METHOD.  THIS IS AN IMPLEMENTATION
    ///   DETAIL OF TPETRA DESIGNED TO PREVENT SPURIOUS BUILD
    ///   WARNINGS.  DO NOT CALL THIS METHOD.  IT WILL GO AWAY VERY
    ///   SOON PER #2630.
    ///
    /// This function exists only to prevent spurious deprecation
    /// warnings in CrsMatrix and BlockCrsMatrix.  We only want users
    /// to see deprecated warnings if <i>they</i> call deprecated
    /// methods, not if <i>we</i> call them.
    size_t getNodeNumDiagsImpl () const override;

    /// \brief Maximum number of entries in any row of the graph,
    ///   over all processes in the graph's communicator.
    ///
    /// \pre <tt>! isFillActive()</tt>
    ///
    /// \note This is the same as the result of a global maximum of
    ///   getNodeMaxNumRowEntries() over all processes.  That may not
    ///   necessarily mean what you think it does if some rows of the
    ///   matrix are owned by multiple processes.  In particular, some
    ///   processes might only own some of the entries in a particular
    ///   row.  This method only counts the number of entries in each
    ///   row that a process owns, not the total number of entries in
    ///   the row over all processes.
    size_t getGlobalMaxNumRowEntries () const override;

    /// \brief Maximum number of entries in any row of the graph,
    ///   on this process.
    ///
    /// \pre <tt>! isFillActive()</tt>
    size_t getNodeMaxNumRowEntries () const override;

    /// \brief Whether the graph has a column Map.
    ///
    /// A CrsGraph has a column Map either because it was given to its
    /// constructor, or because it was constructed in fillComplete().
    /// Calling fillComplete() always makes a column Map if the graph
    /// does not already have one.
    ///
    /// A column Map lets the graph
    /// <ul>
    /// <li> use local indices for storing entries in each row, and </li>
    /// <li> compute an Import from the domain Map to the column Map. </li>
    /// </ul>
    ///
    /// The latter is mainly useful for a graph associated with a
    /// CrsMatrix.
    bool hasColMap () const override;

    /// \brief DO NOT CALL THIS METHOD; THIS IS NOT FOR USERS.
    ///
    /// \warning DO NOT CALL THIS METHOD.  THIS IS AN IMPLEMENTATION
    ///   DETAIL OF TPETRA DESIGNED TO PREVENT SPURIOUS BUILD
    ///   WARNINGS.  DO NOT CALL THIS METHOD.  IT WILL GO AWAY VERY
    ///   SOON PER #2630.
    ///
    /// This function exists only to prevent spurious deprecation
    /// warnings in CrsMatrix and BlockCrsMatrix.  We only want users
    /// to see deprecated warnings if <i>they</i> call deprecated
    /// methods, not if <i>we</i> call them.
    bool isLowerTriangularImpl () const override;

    /// \brief Whether the graph is locally lower triangular.
    ///
    /// \warning DO NOT CALL THIS METHOD!  This method is DEPRECATED
    ///   and will DISAPPEAR VERY SOON per #2630.
    ///
    /// \pre <tt>! isFillActive()</tt>.
    ///   If fill is active, this method's behavior is undefined.
    ///
    /// \note This is entirely a local property.  That means this
    ///   method may return different results on different processes.
    bool TPETRA_DEPRECATED isLowerTriangular () const override;

    /// \brief DO NOT CALL THIS METHOD; THIS IS NOT FOR USERS.
    ///
    /// \warning DO NOT CALL THIS METHOD.  THIS IS AN IMPLEMENTATION
    ///   DETAIL OF TPETRA DESIGNED TO PREVENT SPURIOUS BUILD
    ///   WARNINGS.  DO NOT CALL THIS METHOD.  IT WILL GO AWAY VERY
    ///   SOON PER #2630.
    ///
    /// This function exists only to prevent spurious deprecation
    /// warnings in CrsMatrix and BlockCrsMatrix.  We only want users
    /// to see deprecated warnings if <i>they</i> call deprecated
    /// methods, not if <i>we</i> call them.
    bool isUpperTriangularImpl () const override;

    /// \brief Whether the graph is locally upper triangular.
    ///
    /// \warning DO NOT CALL THIS METHOD!  This method is DEPRECATED
    ///   and will DISAPPEAR VERY SOON per #2630.
    ///
    /// \pre <tt>! isFillActive()</tt>.
    ///   If fill is active, this method's behavior is undefined.
    ///
    /// \note This is entirely a local property.  That means this
    ///   method may return different results on different processes.
    bool TPETRA_DEPRECATED isUpperTriangular () const override;

    //! \brief If graph indices are in the local range, this function returns true. Otherwise, this function returns false. */
    bool isLocallyIndexed () const override;

    //! \brief If graph indices are in the global range, this function returns true. Otherwise, this function returns false. */
    bool isGloballyIndexed () const override;

    //! Returns \c true if fillComplete() has been called and the graph is in compute mode.
    bool isFillComplete () const override;

    //! Returns \c true if resumeFill() has been called and the graph is in edit mode.
    bool isFillActive () const;

    /// \brief Whether graph indices in all rows are known to be sorted.
    ///
    /// A fill-complete graph is always sorted, as is a newly
    /// constructed graph. A graph is sorted immediately after calling
    /// resumeFill(), but any changes to the graph may result in the
    /// sorting status becoming unknown (and therefore, presumed
    /// unsorted).
    bool isSorted () const;

    //! \brief Returns \c true if storage has been optimized.
    /**
       Optimized storage means that the allocation of each row is equal to the
       number of entries. The effect is that a pass through the matrix, i.e.,
       during a mat-vec, requires minimal memory traffic. One limitation of
       optimized storage is that no new indices can be added to the graph.
    */
    bool isStorageOptimized () const;

    //! Returns \c true if the graph was allocated with static data structures.
    ProfileType getProfileType () const;

    /// \brief Get a copy of the given row, using global indices.
    ///
    /// \param GlobalRow [in] Global index of the row.
    /// \param Indices [out] On output: Global column indices.
    /// \param NumIndices [out] Number of indices returned.
    void
    getGlobalRowCopy (GlobalOrdinal GlobalRow,
                      const Teuchos::ArrayView<GlobalOrdinal>& Indices,
                      size_t& NumIndices) const override;

    /// \brief Get a copy of the given row, using local indices.
    ///
    /// \param LocalRow [in] Local index of the row.
    /// \param Indices [out] On output: Local column indices.
    /// \param NumIndices [out] Number of indices returned.
    ///
    /// \pre <tt>hasColMap()</tt>
    void
    getLocalRowCopy (LocalOrdinal LocalRow,
                     const Teuchos::ArrayView<LocalOrdinal>& indices,
                     size_t& NumIndices) const override;

    /// \brief Get a const, non-persisting view of the given global
    ///   row's global column indices, as a Teuchos::ArrayView.
    ///
    /// \param gblRow [in] Global index of the row.
    /// \param gblColInds [out] Global column indices in the row.  If
    ///   the given row is not a valid row index on the calling
    ///   process, then the result has no entries (its size is zero).
    ///
    /// \pre <tt>! isLocallyIndexed()</tt>
    /// \post <tt>gblColInds.size() == getNumEntriesInGlobalRow(gblRow)</tt>
    void
    getGlobalRowView (const GlobalOrdinal gblRow,
                      Teuchos::ArrayView<const GlobalOrdinal>& gblColInds) const override;

    /// \brief Whether this class implements getLocalRowView() and
    ///   getGlobalRowView() (it does).
    bool supportsRowViews () const override;

    /// \brief Get a const, non-persisting view of the given local
    ///   row's local column indices, as a Teuchos::ArrayView.
    ///
    /// \param lclRow [in] Local index of the row.
    /// \param lclColInds [out] Local column indices in the row.  If
    ///   the given row is not a valid row index on the calling
    ///   process, then the result has no entries (its size is zero).
    ///
    /// \pre <tt>! isGloballyIndexed()</tt>
    /// \post <tt>lclColInds.size() == getNumEntriesInLocalRow(lclRow)</tt>
    void
    getLocalRowView (const LocalOrdinal lclRow,
                     Teuchos::ArrayView<const LocalOrdinal>& lclColInds) const override;

    //@}
    //! @name Overridden from Teuchos::Describable
    //@{

    //! Return a one-line human-readable description of this object.
    std::string description () const override;

    /// \brief Print this object to the given output stream with the
    ///   given verbosity level.
    void
    describe (Teuchos::FancyOStream& out,
              const Teuchos::EVerbosityLevel verbLevel =
              Teuchos::Describable::verbLevel_default) const override;

    //@}
    //! \name Implementation of DistObject
    //@{

    virtual bool
    checkSizes (const SrcDistObject& source) override;

    virtual void
    copyAndPermute (const SrcDistObject& source,
                    size_t numSameIDs,
                    const Teuchos::ArrayView<const LocalOrdinal>& permuteToLIDs,
                    const Teuchos::ArrayView<const LocalOrdinal>& permuteFromLIDs) override;

    void
    applyCrsPadding (const Kokkos::UnorderedMap<LocalOrdinal, size_t, device_type>& padding);

    Kokkos::UnorderedMap<LocalOrdinal, size_t, device_type>
    computeCrsPadding (const RowGraph<LocalOrdinal, GlobalOrdinal, Node>& source,
                       size_t numSameIDs,
                       const Teuchos::ArrayView<const LocalOrdinal> &permuteToLIDs,
                       const Teuchos::ArrayView<const LocalOrdinal> &permuteFromLIDs);

    Kokkos::UnorderedMap<LocalOrdinal, size_t, device_type>
    computeCrsPadding (const Teuchos::ArrayView<const LocalOrdinal> &importLIDs,
                       const Teuchos::ArrayView<size_t> &numPacketsPerLID);

    virtual void
    packAndPrepare (const SrcDistObject& source,
                    const Teuchos::ArrayView<const LocalOrdinal>& exportLIDs,
                    Teuchos::Array<GlobalOrdinal>& exports,
                    const Teuchos::ArrayView<size_t>& numPacketsPerLID,
                    size_t& constantNumPackets,
                    Distributor& distor) override;

    virtual void
    pack (const Teuchos::ArrayView<const LocalOrdinal>& exportLIDs,
          Teuchos::Array<GlobalOrdinal>& exports,
          const Teuchos::ArrayView<size_t>& numPacketsPerLID,
          size_t& constantNumPackets,
          Distributor& distor) const override;

    void
    packFillActive (const Teuchos::ArrayView<const LocalOrdinal>& exportLIDs,
                    Teuchos::Array<GlobalOrdinal>& exports,
                    const Teuchos::ArrayView<size_t>& numPacketsPerLID,
                    size_t& constantNumPackets,
                    Distributor& distor) const;

    virtual void
    unpackAndCombine (const Teuchos::ArrayView<const LocalOrdinal>& importLIDs,
                      const Teuchos::ArrayView<const GlobalOrdinal>& imports,
                      const Teuchos::ArrayView<size_t>& numPacketsPerLID,
                      size_t constantNumPackets,
                      Distributor& distor,
                      CombineMode CM) override;

    //@}
    //! \name Advanced methods, at increased risk of deprecation.
    //@{

    /// \brief Get offsets of the diagonal entries in the graph.
    ///
    /// \warning This method is only for expert users.
    /// \warning We make no promises about backwards compatibility
    ///   for this method.  It may disappear or change at any time.
    /// \warning This method must be called collectively.  We reserve
    ///   the right to do extra checking in a debug build that will
    ///   require collectives.
    ///
    /// This method helps users optimize
    /// Tpetra::CrsMatrix::getLocalDiagCopy and
    /// Tpetra::Experimental::BlockCrsMatrix::getLocalDiagCopy, for
    /// several calls when the graph's structure does not change.  The
    /// method fills an array of offsets of the local diagonal entries
    /// in the matrix.  getLocalDiagCopy uses the offsets to extract
    /// the diagonal entries directly, without needing to search for
    /// them using Map lookups and search in each row of the graph.
    ///
    /// The output array's contents are not defined in any other
    /// context other than for use in getLocalDiagCopy.  For example,
    /// you should not rely on \c offsets(i) being the index of the
    /// diagonal entry in the views returned by
    /// Tpetra::CrsMatrix::getLocalRowView.  This may be the case, but
    /// it need not be.  (For example, we may choose to optimize the
    /// lookups down to the optimized storage level, in which case the
    /// offsets will be computed with respect to the underlying
    /// storage format, rather than with respect to the views.)
    ///
    /// Changes to the graph's structure, or calling fillComplete on
    /// the graph (if its structure is not already fixed), may make
    /// the output array's contents invalid.  "Invalid" means that you
    /// must call this method again to recompute the offsets.
    ///
    /// \pre The graph must have a column Map.
    /// \pre All diagonal entries of the graph must be populated on
    ///   this process.  Results are undefined otherwise.
    /// \pre <tt>offsets.extent(0) >= this->getNodeNumRows()</tt>
    ///
    /// \param offsets [out] Output array of offsets.  This method
    ///   does NOT allocate the array; the caller must allocate.  Must
    ///   have getNodeNumRows() entries on the calling process.  (This
    ///   may be different on different processes.)
    void
    getLocalDiagOffsets (const Kokkos::View<size_t*, device_type, Kokkos::MemoryUnmanaged>& offsets) const;

    /// \brief Backwards compatibility overload of the above method.
    ///
    /// This method takes a Teuchos::ArrayRCP instead of a
    /// Kokkos::View.  It also reallocates the output array if it is
    /// not long enough.
    ///
    /// \param offsets [out] Output array of offsets.  This method
    ///   reallocates the array if it is not long enough.  This is why
    ///   the method takes the array by reference.
    void
    getLocalDiagOffsets (Teuchos::ArrayRCP<size_t>& offsets) const;

    /// \brief Get an upper bound on the number of entries that can be
    ///   stored in each row.
    ///
    /// When a CrsGraph is constructed, callers must give an upper
    /// bound on the number of entries in each local row.  They may
    /// either supply a single integer which is the upper bound for
    /// all local rows, or they may give an array with a possibly
    /// different upper bound for each local row.
    ///
    /// This method returns the upper bound for each row.  If
    /// numEntriesPerLocalRowBound is Teuchos::null on output and
    /// boundSameForAllLocalRows is true on output, then
    /// numEntriesAllLocalRowsBound is the upper bound for all local
    /// rows.  If boundSameForAllLocalRows is false on output, then
    /// numEntriesPerLocalRowBound has zero or more entries on output,
    /// and numEntriesPerLocalRowBound[i_local] is the upper bound for
    /// local row i_local.
    ///
    /// The output argument boundSameForAllLocalRows is conservative;
    /// it only tells us whether boundForAllLocalRows has a meaningful
    /// value on output.  We don't necessarily check whether all
    /// entries of boundPerLocalRow are the same.
    void
    getNumEntriesPerLocalRowUpperBound (Teuchos::ArrayRCP<const size_t>& boundPerLocalRow,
                                        size_t& boundForAllLocalRows,
                                        bool& boundSameForAllLocalRows) const;

    /// \brief Set the graph's data directly, using 1-D storage.
    ///
    /// \pre <tt>hasColMap() == true</tt>
    /// \pre <tt>rowPointers.size() != getNodeNumRows()+1</tt>
    /// \pre No insert routines have been called.
    ///
    /// \warning This method is intended for expert developer use
    ///   only, and should never be called by user code.
    void
    setAllIndices (const typename local_graph_type::row_map_type& rowPointers,
                   const typename local_graph_type::entries_type::non_const_type& columnIndices);

    /// \brief Set the graph's data directly, using 1-D storage.
    ///
    /// \pre <tt>hasColMap() == true</tt>
    /// \pre <tt>rowPointers.size() != getNodeNumRows()+1</tt>
    /// \pre No insert routines have been called.
    ///
    /// \warning This method is intended for expert developer use
    ///   only, and should never be called by user code.
    void
    setAllIndices (const Teuchos::ArrayRCP<size_t> & rowPointers,
                   const Teuchos::ArrayRCP<LocalOrdinal> & columnIndices);

    /// \brief Get a host view of the row offsets.
    ///
    /// \note Please prefer getLocalGraph() to get the row offsets.
    ///
    /// This may return either a copy or a view of the row offsets.
    /// In either case, it will <i>always</i> live in host memory,
    /// never in (CUDA) device memory.
    Teuchos::ArrayRCP<const size_t> getNodeRowPtrs () const;

    //! Get an Teuchos::ArrayRCP of the packed column-indices.
    /*!  The returned buffer exists in host-memory.
     */
    Teuchos::ArrayRCP<const LocalOrdinal> getNodePackedIndices () const;

    /// \brief Replace the graph's current column Map with the given Map.
    ///
    /// This <i>only</i> replaces the column Map.  It does <i>not</i>
    /// change the graph's current column indices, or otherwise apply
    /// a permutation.  For example, suppose that before calling this
    /// method, the calling process owns a row containing local column
    /// indices [0, 2, 4].  These indices do <i>not</i> change, nor
    /// does their order change, as a result of calling this method.
    ///
    /// \param newColMap [in] New column Map.  Must be nonnull.
    void replaceColMap (const Teuchos::RCP<const map_type>& newColMap);

    /// \brief Reindex the column indices in place, and replace the
    ///   column Map.  Optionally, replace the Import object as well.
    ///
    /// \pre On every calling process, every index owned by the
    ///   current column Map must also be owned by the new column Map.
    ///
    /// \pre If the new Import object is provided, the new Import
    ///   object's source Map must be the same as the current domain
    ///   Map, and the new Import's target Map must be the same as the
    ///   new column Map.
    ///
    /// \param newColMap [in] New column Map.  Must be nonnull.
    ///
    /// \param newImport [in] New Import object.  Optional; computed
    ///   if not provided or if null.  Computing an Import is
    ///   expensive, so it is worth providing this if you can.
    ///
    /// \param sortIndicesInEachRow [in] If true, sort the indices in
    ///   each row after reindexing.
    void
    reindexColumns (const Teuchos::RCP<const map_type>& newColMap,
                    const Teuchos::RCP<const import_type>& newImport = Teuchos::null,
                    const bool sortIndicesInEachRow = true);

    /// \brief Replace the current domain Map and Import with the
    ///   given parameters.
    ///
    /// \warning This method is ONLY for use by experts.
    /// \warning We make NO promises of backwards compatibility.
    ///   This method may change or disappear at any time.
    ///
    /// \pre <tt>isFillComplete() == true<tt>
    /// \pre <tt>isFillActive() == false<tt>
    /// \pre Either the given Import object is null, or the target Map
    ///   of the given Import is the same as this graph's column Map.
    /// \pre Either the given Import object is null, or the source Map
    ///    of the given Import is the same as this graph's domain Map.
    void
    replaceDomainMapAndImporter (const Teuchos::RCP<const map_type>& newDomainMap,
                                 const Teuchos::RCP<const import_type>& newImporter);

    /// \brief Remove processes owning zero rows from the Maps and
    ///   their communicator.
    ///
    /// \warning This method is ONLY for use by experts.  We highly
    ///   recommend using the nonmember function of the same name
    ///   defined in Tpetra_DistObject_decl.hpp.
    ///
    /// \warning We make NO promises of backwards compatibility.
    ///   This method may change or disappear at any time.
    ///
    /// \param newMap [in] This <i>must</i> be the result of calling
    ///   the removeEmptyProcesses() method on the row Map.  If it
    ///   is not, this method's behavior is undefined.  This pointer
    ///   will be null on excluded processes.
    ///
    /// This method satisfies the strong exception guarantee, as
    /// long the destructors of Export, Import, and Map do not throw
    /// exceptions.  This means that either the method returns
    /// normally (without throwing an exception), or there are no
    /// externally visible side effects.  However, this does not
    /// guarantee no deadlock when the graph's original communicator
    /// contains more than one process.  In order to prevent
    /// deadlock, you must still wrap this call in a try/catch block
    /// and do an all-reduce over all processes in the original
    /// communicator to test whether the call succeeded.  This
    /// safety measure should usually be unnecessary, since the
    /// method call should only fail on user error or failure to
    /// allocate memory.
    virtual void
    removeEmptyProcessesInPlace (const Teuchos::RCP<const map_type>& newMap) override;
    //@}

    template<class ViewType, class OffsetViewType >
    struct pack_functor {
      typedef typename ViewType::execution_space execution_space;
      ViewType src;
      ViewType dest;
      OffsetViewType src_offset;
      OffsetViewType dest_offset;
      typedef typename OffsetViewType::non_const_value_type ScalarIndx;

      pack_functor(ViewType dest_, ViewType src_, OffsetViewType dest_offset_, OffsetViewType src_offset_):
        src(src_),dest(dest_),src_offset(src_offset_),dest_offset(dest_offset_) {};

      KOKKOS_INLINE_FUNCTION
      void operator() (size_t row) const {
        ScalarIndx i = src_offset(row);
        ScalarIndx j = dest_offset(row);
        const ScalarIndx k = dest_offset(row+1);
        for(;j<k;j++,i++) {
          dest(j) = src(i);
        }
      }
    };

  private:
    // Friend declaration for nonmember function.
    template<class CrsGraphType>
    friend Teuchos::RCP<CrsGraphType>
    importAndFillCompleteCrsGraph (const Teuchos::RCP<const CrsGraphType>& sourceGraph,
                                    const Import<typename CrsGraphType::local_ordinal_type,
                                                 typename CrsGraphType::global_ordinal_type,
                                                 typename CrsGraphType::node_type>& importer,
                                    const Teuchos::RCP<const Map<typename CrsGraphType::local_ordinal_type,
                                                                 typename CrsGraphType::global_ordinal_type,
                                                                 typename CrsGraphType::node_type> >& domainMap,
                                    const Teuchos::RCP<const Map<typename CrsGraphType::local_ordinal_type,
                                                                 typename CrsGraphType::global_ordinal_type,
                                                                 typename CrsGraphType::node_type> >& rangeMap,
                                    const Teuchos::RCP<Teuchos::ParameterList>& params);

    // Friend declaration for nonmember function.
    template<class CrsGraphType>
    friend Teuchos::RCP<CrsGraphType>
    importAndFillCompleteCrsGraph (const Teuchos::RCP<const CrsGraphType>& sourceGraph,
                                    const Import<typename CrsGraphType::local_ordinal_type,
                                                 typename CrsGraphType::global_ordinal_type,
                                                 typename CrsGraphType::node_type>& rowImporter,
                                   const Import<typename CrsGraphType::local_ordinal_type,
                                                typename CrsGraphType::global_ordinal_type,
                                                typename CrsGraphType::node_type>& domainImporter,
                                    const Teuchos::RCP<const Map<typename CrsGraphType::local_ordinal_type,
                                                                 typename CrsGraphType::global_ordinal_type,
                                                                 typename CrsGraphType::node_type> >& domainMap,
                                    const Teuchos::RCP<const Map<typename CrsGraphType::local_ordinal_type,
                                                                 typename CrsGraphType::global_ordinal_type,
                                                                 typename CrsGraphType::node_type> >& rangeMap,
                                    const Teuchos::RCP<Teuchos::ParameterList>& params);


    // Friend declaration for nonmember function.
    template<class CrsGraphType>
    friend Teuchos::RCP<CrsGraphType>
    exportAndFillCompleteCrsGraph (const Teuchos::RCP<const CrsGraphType>& sourceGraph,
                                    const Export<typename CrsGraphType::local_ordinal_type,
                                                 typename CrsGraphType::global_ordinal_type,
                                                 typename CrsGraphType::node_type>& exporter,
                                    const Teuchos::RCP<const Map<typename CrsGraphType::local_ordinal_type,
                                                                 typename CrsGraphType::global_ordinal_type,
                                                                 typename CrsGraphType::node_type> >& domainMap,
                                    const Teuchos::RCP<const Map<typename CrsGraphType::local_ordinal_type,
                                                                 typename CrsGraphType::global_ordinal_type,
                                                                 typename CrsGraphType::node_type> >& rangeMap,
                                    const Teuchos::RCP<Teuchos::ParameterList>& params);

    // Friend declaration for nonmember function.
    template<class CrsGraphType>
    friend Teuchos::RCP<CrsGraphType>
    exportAndFillCompleteCrsGraph (const Teuchos::RCP<const CrsGraphType>& sourceGraph,
                                    const Export<typename CrsGraphType::local_ordinal_type,
                                                 typename CrsGraphType::global_ordinal_type,
                                                 typename CrsGraphType::node_type>& rowExporter,
                                    const Export<typename CrsGraphType::local_ordinal_type,
                                                 typename CrsGraphType::global_ordinal_type,
                                                 typename CrsGraphType::node_type>& domainExporter,
                                    const Teuchos::RCP<const Map<typename CrsGraphType::local_ordinal_type,
                                                                 typename CrsGraphType::global_ordinal_type,
                                                                 typename CrsGraphType::node_type> >& domainMap,
                                    const Teuchos::RCP<const Map<typename CrsGraphType::local_ordinal_type,
                                                                 typename CrsGraphType::global_ordinal_type,
                                                                 typename CrsGraphType::node_type> >& rangeMap,
                                    const Teuchos::RCP<Teuchos::ParameterList>& params);

    template<class LO, class GO, class NT>
    friend void
    ::Tpetra::Details::unpackCrsGraphAndCombine(
        CrsGraph<LO, GO, NT>& graph,
        const Teuchos::ArrayView<const typename CrsGraph<LO,GO,NT>::packet_type>& imports,
        const Teuchos::ArrayView<const size_t>& numPacketsPerLID,
        const Teuchos::ArrayView<const LO>& importLIDs,
        size_t constantNumPackets,
        Distributor & distor,
        CombineMode combineMode);

  public:
    /// \brief Import from <tt>this</tt> to the given destination
    ///   graph, and make the result fill complete.
    ///
    /// If destGraph.is_null(), this creates a new graph as the
    /// destination.  (This is why destGraph is passed in by nonconst
    /// reference to RCP.)  Otherwise it checks for "pristine" status
    /// and throws if that is not the case.  "Pristine" means that the
    /// graph has no entries and is not fill complete.
    ///
    /// Use of the "non-member constructor" version of this method,
    /// exportAndFillCompleteCrsGraph, is preferred for user
    /// applications.
    ///
    /// \warning This method is intended for expert developer use
    ///   only, and should never be called by user code.
    void
    importAndFillComplete (Teuchos::RCP<CrsGraph<LocalOrdinal, GlobalOrdinal, Node> >& destGraph,
                           const import_type& importer,
                           const Teuchos::RCP<const map_type>& domainMap,
                           const Teuchos::RCP<const map_type>& rangeMap,
                           const Teuchos::RCP<Teuchos::ParameterList>& params = Teuchos::null) const;

    /// \brief Import from <tt>this</tt> to the given destination
    ///   graph, and make the result fill complete.
    ///
    /// If destGraph.is_null(), this creates a new graph as the
    /// destination.  (This is why destGraph is passed in by nonconst
    /// reference to RCP.)  Otherwise it checks for "pristine" status
    /// and throws if that is not the case.  "Pristine" means that the
    /// graph has no entries and is not fill complete.
    ///
    /// Use of the "non-member constructor" version of this method,
    /// exportAndFillCompleteCrsGraph, is preferred for user
    /// applications.
    ///
    /// \warning This method is intended for expert developer use
    ///   only, and should never be called by user code.
    void
    importAndFillComplete (Teuchos::RCP<CrsGraph<LocalOrdinal, GlobalOrdinal, Node> >& destGraph,
                           const import_type& rowImporter,
                           const import_type& domainImporter,
                           const Teuchos::RCP<const map_type>& domainMap,
                           const Teuchos::RCP<const map_type>& rangeMap,
                           const Teuchos::RCP<Teuchos::ParameterList>& params) const;


    /// \brief Export from <tt>this</tt> to the given destination
    ///   graph, and make the result fill complete.
    ///
    /// If destGraph.is_null(), this creates a new graph as the
    /// destination.  (This is why destGraph is passed in by nonconst
    /// reference to RCP.)  Otherwise it checks for "pristine" status
    /// and throws if that is not the case.  "Pristine" means that the
    /// graph has no entries and is not fill complete.
    ///
    /// Use of the "non-member constructor" version of this method,
    /// exportAndFillCompleteCrsGraph, is preferred for user
    /// applications.
    ///
    /// \warning This method is intended for expert developer use
    ///   only, and should never be called by user code.
    void
    exportAndFillComplete (Teuchos::RCP<CrsGraph<LocalOrdinal, GlobalOrdinal, Node> >& destGraph,
                           const export_type& exporter,
                           const Teuchos::RCP<const map_type>& domainMap = Teuchos::null,
                           const Teuchos::RCP<const map_type>& rangeMap = Teuchos::null,
                           const Teuchos::RCP<Teuchos::ParameterList>& params = Teuchos::null) const;

    /// \brief Export from <tt>this</tt> to the given destination
    ///   graph, and make the result fill complete.
    ///
    /// If destGraph.is_null(), this creates a new graph as the
    /// destination.  (This is why destGraph is passed in by nonconst
    /// reference to RCP.)  Otherwise it checks for "pristine" status
    /// and throws if that is not the case.  "Pristine" means that the
    /// graph has no entries and is not fill complete.
    ///
    /// Use of the "non-member constructor" version of this method,
    /// exportAndFillCompleteCrsGraph, is preferred for user
    /// applications.
    ///
    /// \warning This method is intended for expert developer use
    ///   only, and should never be called by user code.
    void
    exportAndFillComplete (Teuchos::RCP<CrsGraph<LocalOrdinal, GlobalOrdinal, Node> >& destGraph,
                           const export_type& rowExporter,
                           const export_type& domainExporter,
                           const Teuchos::RCP<const map_type>& domainMap,
                           const Teuchos::RCP<const map_type>& rangeMap,
                           const Teuchos::RCP<Teuchos::ParameterList>& params) const;


  private:
    /// \brief Transfer (e.g. Import/Export) from <tt>this</tt> to the
    ///   given destination graph, and make the result fill complete.
    ///
    /// If destGraph.is_null(), this creates a new graph, otherwise it
    /// checks for "pristine" status and throws if that is not the
    /// case.  This method implements importAndFillComplete and
    /// exportAndFillComplete, which in turn implemment the nonmember
    /// "constructors" importAndFillCompleteCrsGraph and
    /// exportAndFillCompleteCrsGraph.  It's convenient to put those
    /// nonmember constructors' implementations inside the CrsGraph
    /// class, so that we don't have to put much code in the _decl
    /// header file.
    ///
    /// The point of this method is to fuse three tasks:
    ///
    ///   1. Create a destination graph (CrsGraph constructor)
    ///   2. Import or Export this graph to the destination graph
    ///   3. Call fillComplete on the destination graph
    ///
    /// Fusing these tasks can avoid some communication and work.
    void
    transferAndFillComplete (Teuchos::RCP<CrsGraph<LocalOrdinal, GlobalOrdinal, Node> >& destGraph,
                             const ::Tpetra::Details::Transfer<LocalOrdinal, GlobalOrdinal, Node>& rowTransfer,
                             const Teuchos::RCP<const ::Tpetra::Details::Transfer<LocalOrdinal, GlobalOrdinal, Node> > & domainTransfer,
                             const Teuchos::RCP<const map_type>& domainMap = Teuchos::null,
                             const Teuchos::RCP<const map_type>& rangeMap = Teuchos::null,
                             const Teuchos::RCP<Teuchos::ParameterList>& params = Teuchos::null) const;

  protected:
    // these structs are conveniences, to cut down on the number of
    // arguments to some of the methods below.
    struct SLocalGlobalViews {
      Teuchos::ArrayView<const GlobalOrdinal> ginds;
      Teuchos::ArrayView<const LocalOrdinal>  linds;
    };
    struct SLocalGlobalNCViews {
      Teuchos::ArrayView<GlobalOrdinal>       ginds;
      Teuchos::ArrayView<LocalOrdinal>        linds;
    };

    bool indicesAreAllocated () const;
    void allocateIndices (const ELocalGlobal lg);

    //! \name Methods governing changes between global and local indices
    //@{

    /// \brief Make and set the graph's column Map.
    ///
    /// This method makes the column Map, even if the graph already
    /// has one.  It is the caller's responsibility not to call this
    /// method unnecessarily.
    ///
    /// \param remotePIDs [out] The process ranks corresponding to the
    ///   column Map's "remote" (not on the calling process in the
    ///   domain Map) indices.
    void makeColMap (Teuchos::Array<int>& remotePIDs);

    /// \brief Convert column indices from global to local.
    ///
    /// \pre The graph has a column Map.
    /// \post The graph is locally indexed.
    ///
    /// \return Error code and error string.  See below.
    ///
    /// First return value is the number of column indices on this
    /// process, counting duplicates, that could not be converted to
    /// local indices, because they were not in the column Map on the
    /// calling process.  If some error occurred before conversion
    /// happened, then this is
    /// <tt>Tpetra::Details::OrdinalTraits<size_t>::invalid()</tt>.
    ///
    /// Second return value is a human-readable error string.  If the
    /// first return value is zero, then the string may be empty.
    std::pair<size_t, std::string> makeIndicesLocal ();

    /// \brief Make the Import and Export objects, if needed.
    ///
    /// \param remotePIDs [in/out] On input: the output of
    ///   makeColMap().  May be modified on output.
    ///
    /// \param useRemotePIDs [in] Whether to use remotePIDs.  Use it
    ///   if we called makeColMap with this as the output argument,
    ///   else don't use it.
    void
    makeImportExport (Teuchos::Array<int>& remotePIDs,
                      const bool useRemotePIDs);

    //@}
    //! \name Methods for inserting indices or transforming values
    //@{

    /// \brief Insert indices into the given row.
    ///
    /// \pre <tt>! (lg == LocalIndices && I == GlobalIndices)</tt>.
    ///   It does not make sense to give this method local column
    ///   indices (meaning that the graph has a column Map), yet to
    ///   ask it to store global indices.
    ///
    /// This method does no allocation; it just inserts the indices.
    ///
    /// \param rowInfo [in/out] On input: Result of CrsGraph's
    ///   getRowInfo() or updateAllocAndValues() methods, for the
    ///   locally owned row (whose local index is
    ///   <tt>rowInfo.localRow</tt>) for which you want to insert
    ///   indices.  On output: numEntries field is updated.
    ///
    /// \param newInds [in] View of the column indices to insert.  If
    ///   <tt>lg == GlobalIndices</tt>, then newInds.ginds, a
    ///   <tt>Teuchos::ArrayView<const GlobalOrdinal></tt>, contains
    ///   the (global) column indices to insert.  Otherwise, if <tt>lg
    ///   == LocalIndices</tt>, then newInds.linds, a
    ///   <tt>Teuchos::ArrayView<const LocalOrdinal></tt>, contains
    ///   the (local) column indices to insert.
    ///
    /// \param lg If <tt>lg == GlobalIndices</tt>, then the input
    ///   indices (in \c newInds) are global indices.  Otherwise, if
    ///   <tt>lg == LocalIndices</tt>, the input indices are local
    ///   indices.
    ///
    /// \param I If <tt>lg == GlobalIndices</tt>, then this method
    ///   will store the input indices as global indices.  Otherwise,
    ///   if <tt>I == LocalIndices</tt>, this method will store the
    ///   input indices as local indices.
    ///
    /// \return The number of indices inserted.
    size_t
    insertIndices (RowInfo& rowInfo,
                   const SLocalGlobalViews& newInds,
                   const ELocalGlobal lg,
                   const ELocalGlobal I);

    /// \brief Insert global indices, using an input <i>local</i> row index.
    ///
    /// \param rowInfo [in] Result of getRowInfo() on the row in which
    ///   to insert.
    /// \param inputGblColInds [in] Input global column indices.
    /// \param numInputInds [in] The number of input global column
    ///   indices.
    ///
    /// \return The number of indices inserted.
    size_t
    insertGlobalIndicesImpl (const LocalOrdinal lclRow,
                             const GlobalOrdinal inputGblColInds[],
                             const size_t numInputInds);

    /// \brief Insert global indices, using an input RowInfo.
    ///
    /// \param rowInfo [in] Result of getRowInfo() on the row in which
    ///   to insert.
    /// \param inputGblColInds [in] Input global column indices.
    /// \param numInputInds [in] The number of input global column
    ///   indices.
    ///
    /// \return The number of indices inserted.
    size_t
    insertGlobalIndicesImpl (const RowInfo& rowInfo,
                             const GlobalOrdinal inputGblColInds[],
                             const size_t numInputInds);

    void
    insertLocalIndicesImpl (const LocalOrdinal lclRow,
                            const Teuchos::ArrayView<const LocalOrdinal>& gblColInds);

    /// \brief Like insertGlobalIndices(), but with column Map filtering.
    ///
    /// "Column Map filtering" means that any column indices not in
    /// the column Map on the calling process, get silently dropped.
    ///
    /// \param lclRow [in] Local index of the row in which to insert.
    ///   This row MUST be in the row Map on the calling process.
    /// \param gblColInds [in] The global column indices to insert
    ///   into that row.
    /// \param numGblColInds [in] The number of global column indices
    ///   to insert into that row.
    void
    insertGlobalIndicesFiltered (const LocalOrdinal lclRow,
                                 const GlobalOrdinal gblColInds[],
                                 const LocalOrdinal numGblColInds);

    /// \brief Implementation of insertGlobalIndices for nonowned rows.
    ///
    /// A global row index is <i>nonowned</i> when it is not in the
    /// column Map on the calling process.
    ///
    /// \param gblRow [in] Global index of the row in which to insert.
    ///   This row must NOT be in the row Map on the calling process.
    /// \param gblColInds [in] The global column indices to insert
    ///   into that row.
    /// \param numGblColInds [in] The number of global column indices
    ///   to insert into that row.
    void
    insertGlobalIndicesIntoNonownedRows (const GlobalOrdinal gblRow,
                                         const GlobalOrdinal gblColInds[],
                                         const LocalOrdinal numGblColInds);

    /// \brief Whether transformLocalValues should use atomic updates
    ///   by default.
    ///
    /// \warning This is an implementation detail.
    static const bool useAtomicUpdatesByDefault =
#ifdef KOKKOS_ENABLE_SERIAL
      ! std::is_same<execution_space, Kokkos::Serial>::value;
#else
      true;
#endif // KOKKOS_ENABLE_SERIAL

    //@}
    //! \name Methods for sorting and merging column indices.
    //@{

    //! Whether duplicate column indices in each row have been merged.
    bool isMerged () const;

    /// \brief Report that we made a local modification to its structure.
    ///
    /// Call this after making a local change to the graph's
    /// structure.  Changing the structure locally invalidates the "is
    /// sorted" and "is merged" states.
    void setLocallyModified ();

  private:
    /// \brief Sort and merge the column indices in all the rows.
    ///
    /// \param sorted [in] Whether the indices are already sorted.
    /// \param merged [in] Whether the indices are already merged.
    void
    sortAndMergeAllIndices (const bool sorted, const bool merged);

    // mfh 08 May 2017: I only restore "protected" here for backwards
    // compatibility.
  protected:
    /// \brief Sort and merge duplicate column indices in the given row.
    ///
    /// \pre The graph is locally indexed:
    ///   <tt>isGloballyIndexed() == false</tt>.
    /// \pre The graph is not already storage optimized:
    ///   <tt>isStorageOptimized() == false</tt>
    ///
    /// \return The number of duplicate column indices eliminated from the row.
    size_t sortAndMergeRowIndices (const RowInfo& rowInfo,
                                   const bool sorted,
                                   const bool merged);
    //@}

    /// Set the domain and range Maps, and invalidate the Import
    /// and/or Export objects if necessary.
    ///
    /// If the domain Map has changed, invalidate the Import object
    /// (if there is one).  Likewise, if the range Map has changed,
    /// invalidate the Export object (if there is one).
    ///
    /// \param domainMap [in] The new domain Map
    /// \param rangeMap [in] The new range Map
    void
    setDomainRangeMaps (const Teuchos::RCP<const map_type>& domainMap,
                        const Teuchos::RCP<const map_type>& rangeMap);

    void staticAssertions() const;
    void clearGlobalConstants();

  public:
    //! Returns true if globalConstants have been computed; false otherwise
    bool haveGlobalConstants() const { return haveGlobalConstants_;}

    /// \brief Compute global constants, if they have not yet been computed.
    ///
    /// \warning This is an implementation detail of Tpetra.  It may
    ///   change or disappear at any time.  It is public only because
    ///   MueLu setup needs it to be public.
    ///
    /// Global constants include:
    /// <ul>
    /// <li> globalNumEntries_ </li>
    /// <li> globalNumDiags_ </li>
    /// <li> globalMaxNumRowEntries_ </li>
    /// </ul>
    ///
    /// Always compute the following:
    /// <ul>
    /// <li> globalNumEntries_ </li>
    /// <li> globalMaxNumRowEntries_ </li>
    /// </ul>
    ///
    /// Only compute the following if the input argument
    /// computeLocalTriangularConstants is true:
    /// <ul>
    /// <li> globalNumDiags_ </li>
    /// </ul>
    /// The bool input argument comes from an input ParameterList bool
    /// parameter "compute local triangular constants", named
    /// analogously to the existing bool parameter "compute global
    /// constants".
    void computeGlobalConstants (const bool computeLocalTriangularConstants);

  protected:
    /// \brief Compute local constants, if they have not yet been computed.
    ///
    /// \warning You MUST call fillLocalGraph (or
    ///   CrsMatrix::fillLocalGraphAndMatrix) before calling this
    ///   method!  This method depends on the Kokkos::StaticCrsGraph
    ///   (local_graph_type) object being ready.
    ///
    /// Local constants include:
    /// <ul>
    /// <li> lowerTriangular_ </li>
    /// <li> upperTriangular_ </li>
    /// <li> nodeNumDiags_ </li>
    /// <li> nodeMaxNumRowEntries_ </li>
    /// </ul>
    ///
    /// Always compute the following:
    /// <ul>
    /// <li> nodeMaxNumRowEntries_ </li>
    /// </ul>
    ///
    /// Only compute the following if the input argument
    /// computeLocalTriangularConstants is true:
    /// <ul>
    /// <li> lowerTriangular_ </li>
    /// <li> upperTriangular_ </li>
    /// <li> nodeNumDiags_ </li>
    /// </ul>
    /// The bool input argument comes from an input ParameterList bool
    /// parameter "compute local triangular constants", named
    /// analogously to the existing bool parameter "compute global
    /// constants".
    ///
    /// computeGlobalConstants calls this method, if global constants
    /// have not yet been computed.
    void computeLocalConstants (const bool computeLocalTriangularConstants);

    /// \brief Get information about the locally owned row with local
    ///   index myRow.
    RowInfo getRowInfo (const LocalOrdinal myRow) const;

    /// \brief Get information about the locally owned row with global
    ///   index gblRow.
    ///
    /// If \c gblRow is not locally owned, the \c localRow field of
    /// the returned struct is
    /// <tt>Teuchos::OrdinalTraits<size_t>::invalid()</tt>.
    ///
    /// The point of this method is to fuse the global-to-local row
    /// index lookup for checking whether \c gblRow is locally owned,
    /// with other error checking that getRowInfo() does.  This avoids
    /// an extra global-to-local index lookup in methods like
    /// CrsMatrix::replaceGlobalValues().
    RowInfo getRowInfoFromGlobalRowIndex (const GlobalOrdinal gblRow) const;

    /// \brief Get a const, nonowned, locally indexed view of the
    ///   locally owned row myRow, such that rowinfo =
    ///   getRowInfo(myRow).
    Teuchos::ArrayView<const LocalOrdinal>
    getLocalView (const RowInfo& rowinfo) const;

    /// \brief Get a nonconst, nonowned, locally indexed view of the
    ///   locally owned row myRow, such that rowinfo =
    ///   getRowInfo(myRow).
    Teuchos::ArrayView<LocalOrdinal>
    getLocalViewNonConst (const RowInfo& rowinfo);

    /// \brief Get a pointer to the local column indices of a locally
    ///   owned row, using the result of getRowInfo.
    ///
    /// \param lclInds [out] Pointer to the local column indices of
    ///   the given row.
    /// \param capacity [out] Capacity of (number of entries that can
    ///   fit in) the given row.
    /// \param rowInfo [in] Result of getRowInfo(lclRow) for the row
    ///   \c lclRow to view.
    ///
    /// \return 0 if successful, else a nonzero error code.
    LocalOrdinal
    getLocalViewRawConst (const LocalOrdinal*& lclInds,
                          LocalOrdinal& capacity,
                          const RowInfo& rowInfo) const;

  private:

    /// \brief Get a const nonowned view of the local column indices
    ///   indices of row rowinfo.localRow (only works if the matrix is
    ///   locally indexed on the calling process).
    ///
    /// \param rowInfo [in] Result of calling getRowInfo with the
    ///   index of the local row to view.
    Kokkos::View<const LocalOrdinal*, execution_space, Kokkos::MemoryUnmanaged>
    getLocalKokkosRowView (const RowInfo& rowInfo) const;

    /// \brief Get a nonconst nonowned view of the local column
    ///   indices of row rowinfo.localRow (only works if the matrix is
    ///   locally indexed on the calling process).
    ///
    /// \param rowInfo [in] Result of calling getRowInfo with the
    ///   index of the local row to view.
    Kokkos::View<LocalOrdinal*, execution_space, Kokkos::MemoryUnmanaged>
    getLocalKokkosRowViewNonConst (const RowInfo& rowInfo);

    /// \brief Get a const nonowned view of the global column indices
    ///   of row rowinfo.localRow (only works if the matrix is
    ///   globally indexed).
    ///
    /// \param rowInfo [in] Result of calling getRowInfo with the
    ///   index of the local row to view.
    Kokkos::View<const GlobalOrdinal*, execution_space, Kokkos::MemoryUnmanaged>
    getGlobalKokkosRowView (const RowInfo& rowInfo) const;

  protected:

    /// \brief Get a const, nonowned, globally indexed view of the
    ///   locally owned row myRow, such that rowinfo =
    ///   getRowInfo(myRow).
    Teuchos::ArrayView<const GlobalOrdinal>
    getGlobalView (const RowInfo& rowinfo) const;

    /// \brief Get a nonconst, nonowned, globally indexed view of the
    ///   locally owned row myRow, such that rowinfo =
    ///   getRowInfo(myRow).
    Teuchos::ArrayView<GlobalOrdinal>
    getGlobalViewNonConst (const RowInfo& rowinfo);

    /// \brief Get a pointer to the global column indices of a locally
    ///   owned row, using the result of getRowInfoFromGlobalRowIndex.
    ///
    /// \param gblInds [out] Pointer to the global column indices of
    ///   the given row.
    /// \param capacity [out] Capacity of (number of entries that can
    ///   fit in) the given row.
    /// \param rowInfo [in] Result of
    ///   getRowInfoFromGlobalRowIndex(gblRow) for the row to view,
    ///   whose global row index is \c gblRow.
    ///
    /// \return 0 if successful, else a nonzero error code.
    LocalOrdinal
    getGlobalViewRawConst (const GlobalOrdinal*& gblInds,
                           LocalOrdinal& capacity,
                           const RowInfo& rowInfo) const;


  public:


    /// \brief Get the local graph.
    ///
    /// \warning THIS IS AN EXPERT MODE FUNCTION.  THIS IS AN
    ///   IMPLEMENTATION DETAIL.  DO NOT CALL THIS FUNCTION!!!
    ///
    /// This is only a valid representation of the local graph if the
    /// (global) graph is fill complete.
    local_graph_type getLocalGraph () const;


  protected:


    void fillLocalGraph (const Teuchos::RCP<Teuchos::ParameterList>& params);

    //! Throw an exception if the internal state is not consistent.
    void checkInternalState () const;

    /// \brief Swaps the data from *this with the data and maps from graph.
    ///
    /// \param graph [in/out] a crsGraph
    void swap(CrsGraph<LocalOrdinal, GlobalOrdinal, Node> & graph);

    // Friend the tester for CrsGraph::swap
    template <class LO, class GO, class N> friend class Tpetra::crsGraph_Swap_Tester;


    //! The Map describing the distribution of rows of the graph.
    Teuchos::RCP<const map_type> rowMap_;
    //! The Map describing the distribution of columns of the graph.
    Teuchos::RCP<const map_type> colMap_;
    //! The Map describing the range of the (matrix corresponding to the) graph.
    Teuchos::RCP<const map_type> rangeMap_;
    //! The Map describing the domain of the (matrix corresponding to the) graph.
    Teuchos::RCP<const map_type> domainMap_;

    /// \brief The Import from the domain Map to the column Map.
    ///
    /// This gets constructed by fillComplete.  It may be null if
    /// the domain Map and the column Map are the same, since no
    /// Import is necessary in that case for sparse matrix-vector
    /// multiply.
    Teuchos::RCP<const import_type> importer_;

    /// \brief The Export from the row Map to the range Map.
    ///
    /// This gets constructed by fillComplete.  It may be null if
    /// the row Map and the range Map are the same, since no Export
    /// is necessary in that case for sparse matrix-vector multiply.
    Teuchos::RCP<const export_type> exporter_;

    //! Local graph; only initialized after first fillComplete() call.
    local_graph_type lclGraph_;

    /// \brief Local number of (populated) diagonal entries.
    ///
    /// Computed in computeLocalConstants(); only valid when isFillComplete().
    size_t nodeNumDiags_;

    /// \brief Local maximum of the number of entries in each row.
    ///
    /// Computed in computeLocalConstants(); only valid when isFillComplete().
    size_t nodeMaxNumRowEntries_;

    /// \brief Global number of entries in the graph.
    ///
    /// Only valid when isFillComplete().
    global_size_t globalNumEntries_;

    /// \brief Global number of (populated) diagonal entries.
    ///
    /// Computed in computeGlobalConstants(); only valid when isFillComplete().
    global_size_t globalNumDiags_;

    /// \brief Global maximum of the number of entries in each row.
    ///
    /// Computed in computeGlobalConstants(); only valid when isFillComplete().
    global_size_t globalMaxNumRowEntries_;

    //! Whether the graph was allocated with static or dynamic profile.
    ProfileType pftype_;

    /// \brief The maximum number of entries to allow in each locally
    ///   owned row, per row.
    ///
    /// This comes in as an argument to some of the graph's
    /// constructors.  Either this or numAllocForAllRows_ is used, but
    /// not both.  allocateIndices(), setAllIndices(), and
    /// expertStaticFillComplete() all deallocate this array once they
    /// are done with it.
    ///
    /// This is a host View because it is only ever used on the host.
    /// It has the HostMirror type for backwards compatibility; this
    /// used to be a DualView with default layout, so making this a
    /// HostMirror ensures that we can still take it directly by
    /// assignment from the constructors that take DualView, without a
    /// deep copy.
    ///
    /// This array <i>only</i> exists on a process before the graph's
    /// indices are allocated on that process.  After that point, it
    /// is discarded, since the graph's allocation implicitly or
    /// explicitly represents the same information.
    ///
    /// FIXME (mfh 07 Aug 2014) We want graph's constructors to
    /// allocate, rather than doing lazy allocation at first insert.
    /// This will make both k_numAllocPerRow_ and numAllocForAllRows_
    /// obsolete.
    typename Kokkos::View<const size_t*, execution_space>::HostMirror
    k_numAllocPerRow_;

    /// \brief The maximum number of entries to allow in each locally owned row.
    ///
    /// This is an argument to some of the graph's constructors.
    /// Either this or k_numAllocPerRow_ is used, but not both.
    ///
    /// FIXME (mfh 07 Aug 2014) We want graph's constructors to
    /// allocate, rather than doing lazy allocation at first insert.
    /// This will make both k_numAllocPerRow_ and numAllocForAllRows_
    /// obsolete.
    size_t numAllocForAllRows_;

    //! \name 1-D storage (StaticProfile) data structures
    //@{

    /// \brief Local column indices for all rows.
    ///
    /// This is only allocated if
    ///
    ///   - The calling process has a nonzero number of entries
    ///   - The graph has StaticProfile (1-D storage)
    ///   - The graph is locally indexed
    typename local_graph_type::entries_type::non_const_type k_lclInds1D_;

    //! Type of the k_gblInds1D_ array of global column indices.
    typedef Kokkos::View<GlobalOrdinal*, execution_space> t_GlobalOrdinal_1D;

    /// \brief Global column indices for all rows.
    ///
    /// This is only allocated if
    ///
    ///   - The calling process has a nonzero number of entries
    ///   - The graph has StaticProfile (1-D storage)
    ///   - The graph is globally indexed
    t_GlobalOrdinal_1D k_gblInds1D_;

    /// \brief Row offsets for "1-D" storage.
    ///
    /// This is only allocated if "1-D" (StaticProfile) storage is
    /// active.  In that case, if beg = k_rowPtrs_(i_lcl) and end =
    /// k_rowPtrs_(i_lcl+1) for local row index i_lcl, then
    ///
    ///   - if the graph is locally indexed, k_lclInds1D_(beg:end-1)
    ///     (inclusive range) is the space for any local column
    ///     indices in local row i_lcl, else
    ///   - if the graph is globally indexed, k_gblInds1D_(beg:end-1)
    ///     (inclusive range) is the space for any global column
    ///     indices in local row i_lcl.
    ///
    /// Only the first k_numRowEntries_(i_lcl) of these entries are
    /// actual valid column indices.  Any remaining entries are "extra
    /// space."  If the graph's storage is packed, then there is no
    /// extra space, and the k_numRowEntries_ array is invalid.
    ///
    /// Both the k_rowPtrs_ and k_numRowEntries_ arrays are not
    /// allocated if the graph has 2-D (DynamicProfile) storage.
    ///
    /// If it is allocated, k_rowPtrs_ has length getNodeNumRows()+1.
    /// The k_numRowEntries_ array has has length getNodeNumRows(),
    /// again if it is allocated.
    typename local_graph_type::row_map_type::const_type k_rowPtrs_;

    //@}
    /// \name 2-D storage (DynamicProfile) data structures
    ///
    /// 2-D storage exists only if the graph was allocated with
    /// DynamicProfile.  All of these data structures exist in host
    /// memory.  Currently, NONE of them are thread safe, let alone
    /// thread scalable.  These data structures only exist to support
    /// legacy use cases.  At some point, we may add a thread-scalable
    /// intermediate level of "dynamicity" between 2-D storage and 1-D
    /// storage (StaticProfile), which bounds the <i>total</i> number
    /// of entries allowed per process, but does <i>not</i> otherwise
    /// bound the number of entries per row.
    //@{

    /// \brief Local column indices for all rows.
    ///
    /// This is only allocated if
    ///
    ///   - The calling process has a nonzero number of entries
    ///   - The graph has DynamicProfile (2-D storage)
    ///   - The graph is locally indexed
    ///
    /// In that case, if i_lcl is the local index of a locally owned
    /// row, then lclInds2D_[i_lcl] stores the local column indices
    /// for that row.
    Teuchos::ArrayRCP<Teuchos::Array<LocalOrdinal> > lclInds2D_;

    /// \brief Global column indices for all rows.
    ///
    /// This is only allocated if
    ///
    ///   - The calling process has a nonzero number of entries
    ///   - The graph has DynamicProfile (2-D storage)
    ///   - The graph is globally indexed
    ///
    /// In that case, if i_gbl is the global index of a globally owned
    /// row, then gblInds2D_[i_gbl] stores the global column indices
    /// for that row.
    Teuchos::ArrayRCP<Teuchos::Array<GlobalOrdinal> > gblInds2D_;

    /// \brief The type of k_numRowEntries_ (see below).
    ///
    /// This View gets used only on host.  However, making this
    /// literally a host View (of Kokkos::HostSpace) causes
    /// inexplicable test failures only on CUDA.  Thus, I left it as a
    /// HostMirror, which means (given Trilinos' current UVM
    /// requirement) that it will be a UVM allocation.
    typedef typename Kokkos::View<size_t*, Kokkos::LayoutLeft, device_type>::HostMirror num_row_entries_type;

    // typedef Kokkos::View<
    //   size_t*,
    //   Kokkos::LayoutLeft,
    //   Kokkos::Device<
    //     typename Kokkos::View<
    //       size_t*,
    //       Kokkos::LayoutLeft,
    //       device_type>::HostMirror::execution_space,
    //     Kokkos::HostSpace> > num_row_entries_type;

    /// \brief The number of local entries in each locally owned row.
    ///
    /// This is deallocated in fillComplete() if fillComplete()'s
    /// "Optimize Storage" parameter is set to \c true.
    ///
    /// This may also exist with 1-D storage, if storage is unpacked.
    num_row_entries_type k_numRowEntries_;

    //@}

    /// \brief Status of the graph's storage, when not in a
    ///   fill-complete state.
    ///
    /// The phrase "When not in a fill-complete state" is important.
    /// When the graph is fill complete, it <i>always</i> uses 1-D
    /// "packed" storage.  However, if the "Optimize Storage"
    /// parameter to fillComplete was false, the graph may keep
    /// unpacked 1-D or 2-D storage around and resume it on the next
    /// resumeFill call.
    ::Tpetra::Details::EStorageStatus storageStatus_;

    bool indicesAreAllocated_;
    bool indicesAreLocal_;
    bool indicesAreGlobal_;
    bool fillComplete_;

    //! Whether the graph is locally lower triangular.
    bool lowerTriangular_;
    //! Whether the graph is locally upper triangular.
    bool upperTriangular_;
    //! Whether the graph's indices are sorted in each row, on this process.
    bool indicesAreSorted_;
    /// \brief Whether the graph's indices are non-redundant (merged)
    ///   in each row, on this process.
    bool noRedundancies_;
    //! Whether this process has computed local constants.
    bool haveLocalConstants_;
    //! Whether all processes have computed global constants.
    bool haveGlobalConstants_;

    typedef typename std::map<GlobalOrdinal, std::vector<GlobalOrdinal> > nonlocals_type;

    //! Nonlocal data given to insertGlobalIndices.
    nonlocals_type nonlocals_;

    /// \brief Whether to require makeColMap() (and therefore
    ///   fillComplete()) to order column Map GIDs associated with
    ///   each remote process in ascending order.
    ///
    /// makeColMap() always groups remote GIDs by process rank, so
    /// that all remote GIDs with the same owning rank occur
    /// contiguously.  By default, it always sorts remote GIDs in
    /// increasing order within those groups.  This behavior differs
    /// from Epetra, which does not sort remote GIDs with the same
    /// owning process.
    ///
    /// This is \c true by default, which means "sort remote GIDs."
    /// If you don't want to sort (for compatibility with Epetra),
    /// call sortGhostColumnGIDsWithinProcessBlock(false).
    bool sortGhostsAssociatedWithEachProcessor_;

  }; // class CrsGraph

  /// \brief Nonmember function to create an empty CrsGraph given a
  ///   row Map and the max number of entries allowed locally per row.
  ///
  /// \return A dynamically allocated (DynamicProfile) graph with
  ///   specified number of nonzeros per row (defaults to zero).
  /// \relatesalso CrsGraph
  template <class LocalOrdinal, class GlobalOrdinal, class Node>
  Teuchos::RCP<CrsGraph<LocalOrdinal, GlobalOrdinal, Node> >
  createCrsGraph (const Teuchos::RCP<const Map<LocalOrdinal, GlobalOrdinal, Node> > &map,
                  size_t maxNumEntriesPerRow = 0,
                  const Teuchos::RCP<Teuchos::ParameterList>& params = Teuchos::null)
  {
    using Teuchos::rcp;
    typedef CrsGraph<LocalOrdinal, GlobalOrdinal, Node> graph_type;
    return rcp (new graph_type (map, maxNumEntriesPerRow, DynamicProfile, params));
  }

  /// \brief Nonmember CrsGraph constructor that fuses Import and fillComplete().
  /// \relatesalso CrsGraph
  /// \tparam CrsGraphType A specialization of CrsGraph.
  ///
  /// A common use case is to create an empty destination CrsGraph,
  /// redistribute from a source CrsGraph (by an Import or Export
  /// operation), then call fillComplete() on the destination
  /// CrsGraph.  This constructor fuses these three cases, for an
  /// Import redistribution.
  ///
  /// Fusing redistribution and fillComplete() exposes potential
  /// optimizations.  For example, it may make constructing the column
  /// Map faster, and it may avoid intermediate unoptimized storage in
  /// the destination CrsGraph.
  ///
  /// The resulting graph is fill complete (in the sense of
  /// isFillComplete()) and has optimized storage (in the sense of
  /// isStorageOptimized()).  By default, its domain Map is the domain
  /// Map of the source graph, and its range Map is the range Map of
  /// the source graph.
  ///
  /// \warning If the target Map of the Import is a subset of the
  ///   source Map of the Import, then you cannot use the default
  ///   range Map.  You should instead construct a nonoverlapping
  ///   version of the target Map and supply that as the nondefault
  ///   value of the range Map.
  ///
  /// \param sourceGraph [in] The source graph from which to
  ///   import.  The source of an Import must have a nonoverlapping
  ///   distribution.
  ///
  /// \param importer [in] The Import instance containing a
  ///   precomputed redistribution plan.  The source Map of the
  ///   Import must be the same as the rowMap of sourceGraph unless
  ///   the "Reverse Mode" option on the params list, in which case
  ///   the targetMap of Import must match the rowMap of the sourceGraph
  ///
  /// \param domainMap [in] Domain Map of the returned graph.  If
  ///   null, we use the default, which is the domain Map of the
  ///   source graph.
  ///
  /// \param rangeMap [in] Range Map of the returned graph.  If
  ///   null, we use the default, which is the range Map of the
  ///   source graph.
  ///
  /// \param params [in/out] Optional list of parameters.  If not
  ///   null, any missing parameters will be filled in with their
  ///   default values.
  template<class CrsGraphType>
  Teuchos::RCP<CrsGraphType>
  importAndFillCompleteCrsGraph (const Teuchos::RCP<const CrsGraphType>& sourceGraph,
                                  const Import<typename CrsGraphType::local_ordinal_type,
                                               typename CrsGraphType::global_ordinal_type,
                                               typename CrsGraphType::node_type>& importer,
                                  const Teuchos::RCP<const Map<typename CrsGraphType::local_ordinal_type,
                                                               typename CrsGraphType::global_ordinal_type,
                                                               typename CrsGraphType::node_type> >& domainMap = Teuchos::null,
                                  const Teuchos::RCP<const Map<typename CrsGraphType::local_ordinal_type,
                                                               typename CrsGraphType::global_ordinal_type,
                                                               typename CrsGraphType::node_type> >& rangeMap = Teuchos::null,
                                  const Teuchos::RCP<Teuchos::ParameterList>& params = Teuchos::null)
  {
    Teuchos::RCP<CrsGraphType> destGraph;
    sourceGraph->importAndFillComplete (destGraph,importer,domainMap, rangeMap, params);
    return destGraph;
  }

  /// \brief Nonmember CrsGraph constructor that fuses Import and fillComplete().
  /// \relatesalso CrsGraph
  /// \tparam CrsGraphType A specialization of CrsGraph.
  ///
  /// A common use case is to create an empty destination CrsGraph,
  /// redistribute from a source CrsGraph (by an Import or Export
  /// operation), then call fillComplete() on the destination
  /// CrsGraph.  This constructor fuses these three cases, for an
  /// Import redistribution.
  ///
  /// Fusing redistribution and fillComplete() exposes potential
  /// optimizations.  For example, it may make constructing the column
  /// Map faster, and it may avoid intermediate unoptimized storage in
  /// the destination CrsGraph.
  ///
  /// The resulting graph is fill complete (in the sense of
  /// isFillComplete()) and has optimized storage (in the sense of
  /// isStorageOptimized()).  By default, its domain Map is the domain
  /// Map of the source graph, and its range Map is the range Map of
  /// the source graph.
  ///
  /// \warning If the target Map of the Import is a subset of the
  ///   source Map of the Import, then you cannot use the default
  ///   range Map.  You should instead construct a nonoverlapping
  ///   version of the target Map and supply that as the nondefault
  ///   value of the range Map.
  ///
  /// \param sourceGraph [in] The source graph from which to
  ///   import.  The source of an Import must have a nonoverlapping
  ///   distribution.
  ///
  /// \param rowImporter [in] The Import instance containing a
  ///   precomputed redistribution plan.  The source Map of the
  ///   Import must be the same as the rowMap of sourceGraph unless
  ///   the "Reverse Mode" option on the params list, in which case
  ///   the targetMap of Import must match the rowMap of the sourceGraph
  ///
  /// \param domainImporter [in] The Import instance containing a
  ///   precomputed redistribution plan.  The source Map of the
  ///   Import must be the same as the domainMap of sourceGraph unless
  ///   the "Reverse Mode" option on the params list, in which case
  ///   the targetMap of Import must match the domainMap of the sourceGraph
  ///
  /// \param domainMap [in] Domain Map of the returned graph.
  ///
  /// \param rangeMap [in] Range Map of the returned graph.
  ///
  /// \param params [in/out] Optional list of parameters.  If not
  ///   null, any missing parameters will be filled in with their
  ///   default values.
  template<class CrsGraphType>
  Teuchos::RCP<CrsGraphType>
  importAndFillCompleteCrsGraph (const Teuchos::RCP<const CrsGraphType>& sourceGraph,
                                  const Import<typename CrsGraphType::local_ordinal_type,
                                               typename CrsGraphType::global_ordinal_type,
                                               typename CrsGraphType::node_type>& rowImporter,
                                  const Import<typename CrsGraphType::local_ordinal_type,
                                              typename CrsGraphType::global_ordinal_type,
                                              typename CrsGraphType::node_type>& domainImporter,
                                  const Teuchos::RCP<const Map<typename CrsGraphType::local_ordinal_type,
                                                               typename CrsGraphType::global_ordinal_type,
                                                               typename CrsGraphType::node_type> >& domainMap,
                                  const Teuchos::RCP<const Map<typename CrsGraphType::local_ordinal_type,
                                                               typename CrsGraphType::global_ordinal_type,
                                                               typename CrsGraphType::node_type> >& rangeMap,
                                  const Teuchos::RCP<Teuchos::ParameterList>& params)
  {
    Teuchos::RCP<CrsGraphType> destGraph;
    sourceGraph->importAndFillComplete (destGraph,rowImporter,domainImporter, domainMap, rangeMap, params);
    return destGraph;
  }

  /// \brief Nonmember CrsGraph constructor that fuses Export and fillComplete().
  /// \relatesalso CrsGraph
  /// \tparam CrsGraphType A specialization of CrsGraph.
  ///
  /// For justification, see the documentation of
  /// importAndFillCompleteCrsGraph() (which is the Import analog of
  /// this function).
  ///
  /// The resulting graph is fill complete (in the sense of
  /// isFillComplete()) and has optimized storage (in the sense of
  /// isStorageOptimized()).  By default, its domain Map is the domain
  /// Map of the source graph, and its range Map is the range Map of
  /// the source graph.
  ///
  /// \param sourceGraph [in] The source graph from which to
  ///   export.  Its row Map may be overlapping, since the source of
  ///   an Export may be overlapping.
  ///
  /// \param exporter [in] The Export instance containing a
  ///   precomputed redistribution plan.  The source Map of the
  ///   Export must be the same as the row Map of sourceGraph.
  ///
  /// \param domainMap [in] Domain Map of the returned graph.  If
  ///   null, we use the default, which is the domain Map of the
  ///   source graph.
  ///
  /// \param rangeMap [in] Range Map of the returned graph.  If
  ///   null, we use the default, which is the range Map of the
  ///   source graph.
  ///
  /// \param params [in/out] Optional list of parameters.  If not
  ///   null, any missing parameters will be filled in with their
  ///   default values.
  template<class CrsGraphType>
  Teuchos::RCP<CrsGraphType>
  exportAndFillCompleteCrsGraph (const Teuchos::RCP<const CrsGraphType>& sourceGraph,
                                  const Export<typename CrsGraphType::local_ordinal_type,
                                               typename CrsGraphType::global_ordinal_type,
                                               typename CrsGraphType::node_type>& exporter,
                                  const Teuchos::RCP<const Map<typename CrsGraphType::local_ordinal_type,
                                                               typename CrsGraphType::global_ordinal_type,
                                                               typename CrsGraphType::node_type> >& domainMap = Teuchos::null,
                                  const Teuchos::RCP<const Map<typename CrsGraphType::local_ordinal_type,
                                                               typename CrsGraphType::global_ordinal_type,
                                                               typename CrsGraphType::node_type> >& rangeMap = Teuchos::null,
                                  const Teuchos::RCP<Teuchos::ParameterList>& params = Teuchos::null)
  {
    Teuchos::RCP<CrsGraphType> destGraph;
    sourceGraph->exportAndFillComplete (destGraph,exporter,domainMap, rangeMap, params);
    return destGraph;
  }

  /// \brief Nonmember CrsGraph constructor that fuses Export and fillComplete().
  /// \relatesalso CrsGraph
  /// \tparam CrsGraphType A specialization of CrsGraph.
  ///
  /// For justification, see the documentation of
  /// importAndFillCompleteCrsGraph() (which is the Import analog of
  /// this function).
  ///
  /// The resulting graph is fill complete (in the sense of
  /// isFillComplete()) and has optimized storage (in the sense of
  /// isStorageOptimized()).  By default, its domain Map is the domain
  /// Map of the source graph, and its range Map is the range Map of
  /// the source graph.
  ///
  /// \param sourceGraph [in] The source graph from which to
  ///   export.  Its row Map may be overlapping, since the source of
  ///   an Export may be overlapping.
  ///
  /// \param rowExporter [in] The Export instance containing a
  ///   precomputed redistribution plan.  The source Map of the
  ///   Export must be the same as the row Map of sourceGraph.
  ///
  /// \param domainExporter [in] The Export instance containing a
  ///   precomputed redistribution plan.  The source Map of the
  ///   Export must be the same as the domain Map of sourceGraph.
  ///
  /// \param domainMap [in] Domain Map of the returned graph.
  ///
  /// \param rangeMap [in] Range Map of the returned graph.
  ///
  /// \param params [in/out] Optional list of parameters.  If not
  ///   null, any missing parameters will be filled in with their
  ///   default values.
  template<class CrsGraphType>
  Teuchos::RCP<CrsGraphType>
  exportAndFillCompleteCrsGraph (const Teuchos::RCP<const CrsGraphType>& sourceGraph,
                                  const Export<typename CrsGraphType::local_ordinal_type,
                                               typename CrsGraphType::global_ordinal_type,
                                               typename CrsGraphType::node_type>& rowExporter,
                                  const Export<typename CrsGraphType::local_ordinal_type,
                                               typename CrsGraphType::global_ordinal_type,
                                               typename CrsGraphType::node_type>& domainExporter,
                                  const Teuchos::RCP<const Map<typename CrsGraphType::local_ordinal_type,
                                                               typename CrsGraphType::global_ordinal_type,
                                                               typename CrsGraphType::node_type> >& domainMap,
                                  const Teuchos::RCP<const Map<typename CrsGraphType::local_ordinal_type,
                                                               typename CrsGraphType::global_ordinal_type,
                                                               typename CrsGraphType::node_type> >& rangeMap,
                                  const Teuchos::RCP<Teuchos::ParameterList>& params)
  {
    Teuchos::RCP<CrsGraphType> destGraph;
    sourceGraph->exportAndFillComplete (destGraph,rowExporter,domainExporter,domainMap, rangeMap, params);
    return destGraph;
  }

  namespace Details {

    template<class LocalOrdinal,
             class GlobalOrdinal,
             class OutputNodeType,
             class InputNodeType>
    class CrsGraphCopier<CrsGraph<LocalOrdinal, GlobalOrdinal, OutputNodeType>,
                         CrsGraph<LocalOrdinal, GlobalOrdinal, InputNodeType> > {
    public:
      typedef CrsGraph<LocalOrdinal, GlobalOrdinal, InputNodeType> input_crs_graph_type;
      typedef CrsGraph<LocalOrdinal, GlobalOrdinal, OutputNodeType> output_crs_graph_type;

      static Teuchos::RCP<output_crs_graph_type>
      clone (const input_crs_graph_type& graphIn,
             const Teuchos::RCP<OutputNodeType> &nodeOut,
             const Teuchos::RCP<Teuchos::ParameterList>& params = Teuchos::null)
      {
        using Teuchos::arcp;
        using Teuchos::Array;
        using Teuchos::ArrayRCP;
        using Teuchos::ArrayView;
        using Teuchos::null;
        using Teuchos::outArg;
        using Teuchos::ParameterList;
        using Teuchos::parameterList;
        using Teuchos::RCP;
        using Teuchos::rcp;
        using Teuchos::REDUCE_MIN;
        using Teuchos::reduceAll;
        using Teuchos::sublist;
        using std::cerr;
        using std::endl;
        typedef LocalOrdinal LO;
        typedef GlobalOrdinal GO;
        typedef typename ArrayView<const GO>::size_type size_type;
        typedef ::Tpetra::Map<LO, GO, InputNodeType> input_map_type;
        typedef ::Tpetra::Map<LO, GO, OutputNodeType> output_map_type;
        const char prefix[] = "Tpetra::Details::CrsGraphCopier::clone: ";

        // Set parameters' default values.
        bool debug = false;
        bool fillCompleteClone = true;
        bool useLocalIndices = graphIn.hasColMap ();
        ProfileType pftype = StaticProfile;
        // If the user provided a ParameterList, get values from there.
        if (! params.is_null ()) {
          fillCompleteClone = params->get ("fillComplete clone", fillCompleteClone);
          useLocalIndices = params->get ("Locally indexed clone", useLocalIndices);
          if (params->get ("Static profile clone", true) == false) {
            pftype = DynamicProfile;
          }
          debug = params->get ("Debug", debug);
        }

        const Teuchos::Comm<int>& comm = * (graphIn.getRowMap ()->getComm ());
        const int myRank = comm.getRank ();

        TEUCHOS_TEST_FOR_EXCEPTION
	  (! graphIn.hasColMap () && useLocalIndices, std::runtime_error,
	   prefix << "You asked clone() to use local indices (by setting the "
	   "\"Locally indexed clone\" parameter to true), but the source graph "
	   "does not yet have a column Map, so this is impossible.");

        if (debug) {
          std::ostringstream os;
          os << "Process " << myRank << ": Cloning row Map" << endl;
          cerr << os.str ();
        }

        RCP<const output_map_type> clonedRowMap =
          graphIn.getRowMap ()->template clone<OutputNodeType> (nodeOut);

        // Invoke the output graph's constructor, using the input graph's
        // upper bounds on the number of entries in each local row.
        RCP<output_crs_graph_type> clonedGraph; // returned by this function
        {
          ArrayRCP<const size_t> numEntriesPerRow;
          size_t numEntriesForAll = 0;
          bool boundSameForAllLocalRows = true;

          if (debug) {
            std::ostringstream os;
            os << "Process " << myRank << ": Getting per-row bounds" << endl;
            cerr << os.str ();
          }
          graphIn.getNumEntriesPerLocalRowUpperBound (numEntriesPerRow,
                                                      numEntriesForAll,
                                                      boundSameForAllLocalRows);
          if (debug) {
            std::ostringstream os;
            os << "Process " << myRank << ": numEntriesForAll = "
               << numEntriesForAll << endl;
            cerr << os.str ();
          }

          if (debug) {
            std::ostringstream os;
            os << "Process " << myRank << ": graphIn.getNodeMaxNumRowEntries() = "
               << graphIn.getNodeMaxNumRowEntries () << endl;
            cerr << os.str ();
          }

          RCP<ParameterList> graphparams;
          if (params.is_null ()) {
            graphparams = parameterList ("CrsGraph");
          } else {
            graphparams = sublist (params, "CrsGraph");
          }
          if (useLocalIndices) {
            RCP<const output_map_type> clonedColMap =
              graphIn.getColMap ()->template clone<OutputNodeType> (nodeOut);
            if (boundSameForAllLocalRows) {
              clonedGraph = rcp (new output_crs_graph_type (clonedRowMap, clonedColMap,
                                                            numEntriesForAll, pftype,
                                                            graphparams));
            } else {
              clonedGraph = rcp (new output_crs_graph_type (clonedRowMap, clonedColMap,
                                                            numEntriesPerRow, pftype,
                                                            graphparams));
            }
          } else {
            if (boundSameForAllLocalRows) {
              clonedGraph = rcp (new output_crs_graph_type (clonedRowMap,
                                                            numEntriesForAll, pftype,
                                                            graphparams));
            } else {
              clonedGraph = rcp (new output_crs_graph_type (clonedRowMap,
                                                            numEntriesPerRow,
                                                            pftype, graphparams));
            }
          }

          if (debug) {
            std::ostringstream os;
            os << "Process " << myRank << ": Invoked output graph's constructor" << endl;
            cerr << os.str ();
          }

          // done with these
          numEntriesPerRow = null;
          numEntriesForAll = 0;
        }

        const input_map_type& inputRowMap = * (graphIn.getRowMap ());
        const size_type numRows =
          static_cast<size_type> (inputRowMap.getNodeNumElements ());

        bool failed = false;

        if (useLocalIndices) {
          const LO localMinLID = inputRowMap.getMinLocalIndex ();
          const LO localMaxLID = inputRowMap.getMaxLocalIndex ();

          if (graphIn.isLocallyIndexed ()) {
            if (numRows != 0) {
              try {
                ArrayView<const LO> linds;
                for (LO lrow = localMinLID; lrow <= localMaxLID; ++lrow) {
                  graphIn.getLocalRowView (lrow, linds);
                  if (linds.size () != 0) {
                    clonedGraph->insertLocalIndices (lrow, linds);
                  }
                }
              }
              catch (std::exception& e) {
                std::ostringstream os;
                os << "Process " << myRank << ": copying (reading local by view, "
                  "writing local) indices into the output graph threw an "
                  "exception: " << e.what () << endl;
                cerr << os.str ();
                failed = true;
              }
            }
          }
          else { // graphIn.isGloballyIndexed()
            TEUCHOS_TEST_FOR_EXCEPTION(
                                       ! graphIn.hasColMap () && useLocalIndices, std::invalid_argument,
                                       prefix << "You asked clone() to use local indices (by setting the "
                                       "\"Locally indexed clone\" parameter to true), but the source graph "
                                       "does not yet have a column Map, so this is impossible.");

            // The input graph has a column Map, but is globally indexed.
            // That's a bit weird, but we'll run with it.  In this case,
            // getLocalRowView won't work, but getLocalRowCopy should
            // still work; it will just have to convert from global to
            // local indices internally.

            try {
              // Make space for getLocalRowCopy to put column indices.
              //
              // This is only a hint; we may have to resize in the loop
              // below.  getNodeMaxNumRowEntries() may return nonsense if
              // fill is active.  The key bool in CrsGraph is
              // haveLocalConstants_.
              size_t myMaxNumRowEntries =
                graphIn.isFillActive () ? static_cast<size_t> (0) :
                graphIn.getNodeMaxNumRowEntries ();

              Array<LO> linds (myMaxNumRowEntries);

              // Copy each row into the new graph, using local indices.
              for (LO lrow = localMinLID; lrow <= localMaxLID; ++lrow) {
                size_t theNumEntries = graphIn.getNumEntriesInLocalRow (lrow);
                if (theNumEntries > myMaxNumRowEntries) {
                  myMaxNumRowEntries = theNumEntries;
                  linds.resize (myMaxNumRowEntries);
                }
                graphIn.getLocalRowCopy (lrow, linds (), theNumEntries);
                if (theNumEntries != 0) {
                  clonedGraph->insertLocalIndices (lrow, linds (0, theNumEntries));
                }
              }
            }
            catch (std::exception& e) {
              std::ostringstream os;
              os << "Process " << myRank << ": copying (reading local by copy, "
                "writing local) indices into the output graph threw an exception: "
                 << e.what () << endl;
              cerr << os.str ();
              failed = true;
            }
          }
        }
        else { /* useGlobalIndices */
          if (numRows != 0) {
            const GlobalOrdinal localMinGID = inputRowMap.getMinGlobalIndex ();
            const GlobalOrdinal localMaxGID = inputRowMap.getMaxGlobalIndex ();
            const bool inputRowMapIsContiguous = inputRowMap.isContiguous ();

            if (graphIn.isGloballyIndexed ()) {
              ArrayView<const GlobalOrdinal> ginds;

              if (inputRowMapIsContiguous) {
                try {
                  for (GO grow = localMinGID; grow <= localMaxGID; ++grow) {
                    graphIn.getGlobalRowView (grow, ginds);
                    if (ginds.size () != 0) {
                      clonedGraph->insertGlobalIndices (grow, ginds);
                    }
                  }
                }
                catch (std::exception& e) {
                  std::ostringstream os;
                  os << "Process " << myRank << ": copying (reading global by view, "
                    "writing global) indices into the output graph threw an "
                    "exception: " << e.what () << endl;
                  cerr << os.str ();
                  failed = true;
                }
              }
              else { // input row Map is not contiguous
                try {
                  ArrayView<const GO> inputRowMapGIDs = inputRowMap.getNodeElementList ();
                  for (size_type k = 0; k < numRows; ++k) {
                    const GO grow = inputRowMapGIDs[k];
                    graphIn.getGlobalRowView (grow, ginds);
                    if (ginds.size () != 0) {
                      clonedGraph->insertGlobalIndices (grow, ginds);
                    }
                  }
                }
                catch (std::exception& e) {
                  std::ostringstream os;
                  os << "Process " << myRank << ": copying (reading global by view, "
                    "writing global) indices into the output graph threw an "
                    "exception: " << e.what () << endl;
                  cerr << os.str ();
                  failed = true;
                }
              }
            }
            else { // graphIn.isLocallyIndexed()
              // Make space for getGlobalRowCopy to put column indices.
              //
              // This is only a hint; we may have to resize in the loop
              // below.  getNodeMaxNumRowEntries() may return nonsense if
              // fill is active.  The key bool in CrsGraph is
              // haveLocalConstants_.
              size_t myMaxNumRowEntries =
                graphIn.isFillActive () ? static_cast<size_t> (0) :
                graphIn.getNodeMaxNumRowEntries ();

              Array<GO> ginds (myMaxNumRowEntries);

              if (inputRowMapIsContiguous) {
                try {
                  for (GO grow = localMinGID; grow <= localMaxGID; ++grow) {
                    size_t theNumEntries = graphIn.getNumEntriesInGlobalRow (grow);
                    if (theNumEntries > myMaxNumRowEntries) {
                      myMaxNumRowEntries = theNumEntries;
                      ginds.resize (myMaxNumRowEntries);
                    }
                    graphIn.getGlobalRowCopy (grow, ginds (), theNumEntries);
                    if (theNumEntries != 0) {
                      clonedGraph->insertGlobalIndices (grow, ginds (0, theNumEntries));
                    }
                  }
                }
                catch (std::exception& e) {
                  std::ostringstream os;
                  os << "Process " << myRank << ": copying (reading global by copy, "
                    "writing global) indices into the output graph threw an "
                    "exception: " << e.what () << endl;
                  cerr << os.str ();
                  failed = true;
                }
              }
              else { // input row Map is not contiguous
                try {
                  ArrayView<const GO> inputRowMapGIDs = inputRowMap.getNodeElementList ();
                  for (size_type k = 0; k < numRows; ++k) {
                    const GO grow = inputRowMapGIDs[k];

                    size_t theNumEntries = graphIn.getNumEntriesInGlobalRow (grow);
                    if (theNumEntries > myMaxNumRowEntries) {
                      myMaxNumRowEntries = theNumEntries;
                      ginds.resize (myMaxNumRowEntries);
                    }
                    graphIn.getGlobalRowCopy (grow, ginds (), theNumEntries);
                    if (theNumEntries != 0) {
                      clonedGraph->insertGlobalIndices (grow, ginds (0, theNumEntries));
                    }
                  }
                }
                catch (std::exception& e) {
                  std::ostringstream os;
                  os << "Process " << myRank << ": copying (reading global by copy, "
                    "writing global) indices into the output graph threw an "
                    "exception: " << e.what () << endl;
                  cerr << os.str ();
                  failed = true;
                }
              }
            }
          } // numRows != 0
        }

        if (debug) {
          std::ostringstream os;
          os << "Process " << myRank << ": copied entries" << endl;
          cerr << os.str ();
        }

        if (fillCompleteClone) {
          RCP<ParameterList> fillparams = params.is_null () ?
            parameterList ("fillComplete") :
            sublist (params, "fillComplete");
          try {
            RCP<const output_map_type> clonedRangeMap;
            RCP<const output_map_type> clonedDomainMap;
            if (! graphIn.getRangeMap ().is_null () &&
                graphIn.getRangeMap () != graphIn.getRowMap ()) {
              clonedRangeMap =
                graphIn.getRangeMap ()->template clone<OutputNodeType> (nodeOut);
            }
            else {
              clonedRangeMap = clonedRowMap;
            }
            if (! graphIn.getDomainMap ().is_null ()
                && graphIn.getDomainMap () != graphIn.getRowMap ()) {
              clonedDomainMap =
                graphIn.getDomainMap ()->template clone<OutputNodeType> (nodeOut);
            }
            else {
              clonedDomainMap = clonedRowMap;
            }

            if (debug) {
              std::ostringstream os;
              os << "Process " << myRank << ": About to call fillComplete on "
                "cloned graph" << endl;
              cerr << os.str ();
            }
            clonedGraph->fillComplete (clonedDomainMap, clonedRangeMap, fillparams);
          }
          catch (std::exception &e) {
            failed = true;
            std::ostringstream os;
            os << prefix << "Process " << myRank << ": Caught the following "
              "exception while calling fillComplete() on clone of type"
               << endl << Teuchos::typeName (*clonedGraph) << endl;
            cerr << os.str ();
          }
        }

        int lclSuccess = failed ? 0 : 1;
        int gblSuccess = 1;
        reduceAll<int, int> (comm, REDUCE_MIN, lclSuccess, outArg (gblSuccess));
        TEUCHOS_TEST_FOR_EXCEPTION (gblSuccess != 1, std::logic_error, prefix << "Clone failed on at least one process.");

        if (debug) {
          std::ostringstream os;
          os << "Process " << myRank << ": Done with CrsGraph::clone" << endl;
          cerr << os.str ();
        }
        return clonedGraph;
      }
    };  // class CrsGraphCopier

  } // namespace Details
} // namespace Tpetra

#endif // TPETRA_CRSGRAPH_DECL_HPP<|MERGE_RESOLUTION|>--- conflicted
+++ resolved
@@ -86,10 +86,8 @@
       clone (const InputCrsGraphType& graphIn,
              const Teuchos::RCP<typename OutputCrsGraphType::node_type> nodeOut,
              const Teuchos::RCP<Teuchos::ParameterList>& params = Teuchos::null);
-<<<<<<< HEAD
     };  // class CrsGraphCopier
-=======
-    };
+
     template<class LO, class GO, class NT>
     void
     unpackCrsGraphAndCombine(
@@ -100,7 +98,6 @@
         size_t constantNumPackets,
         Distributor & distor,
         CombineMode combineMode);
->>>>>>> 15f415b7
   } // namespace Details
 
   namespace { // (anonymous)
