// @HEADER
// ************************************************************************
//
//                           Intrepid Package
//                 Copyright (2007) Sandia Corporation
//
// Under terms of Contract DE-AC04-94AL85000, there is a non-exclusive
// license for use of this work by or on behalf of the U.S. Government.
//
// Redistribution and use in source and binary forms, with or without
// modification, are permitted provided that the following conditions are
// met:
//
// 1. Redistributions of source code must retain the above copyright
// notice, this list of conditions and the following disclaimer.
//
// 2. Redistributions in binary form must reproduce the above copyright
// notice, this list of conditions and the following disclaimer in the
// documentation and/or other materials provided with the distribution.
//
// 3. Neither the name of the Corporation nor the names of the
// contributors may be used to endorse or promote products derived from
// this software without specific prior written permission.
//
// THIS SOFTWARE IS PROVIDED BY SANDIA CORPORATION "AS IS" AND ANY
// EXPRESS OR IMPLIED WARRANTIES, INCLUDING, BUT NOT LIMITED TO, THE
// IMPLIED WARRANTIES OF MERCHANTABILITY AND FITNESS FOR A PARTICULAR
// PURPOSE ARE DISCLAIMED. IN NO EVENT SHALL SANDIA CORPORATION OR THE
// CONTRIBUTORS BE LIABLE FOR ANY DIRECT, INDIRECT, INCIDENTAL, SPECIAL,
// EXEMPLARY, OR CONSEQUENTIAL DAMAGES (INCLUDING, BUT NOT LIMITED TO,
// PROCUREMENT OF SUBSTITUTE GOODS OR SERVICES; LOSS OF USE, DATA, OR
// PROFITS; OR BUSINESS INTERRUPTION) HOWEVER CAUSED AND ON ANY THEORY OF
// LIABILITY, WHETHER IN CONTRACT, STRICT LIABILITY, OR TORT (INCLUDING
// NEGLIGENCE OR OTHERWISE) ARISING IN ANY WAY OUT OF THE USE OF THIS
// SOFTWARE, EVEN IF ADVISED OF THE POSSIBILITY OF SUCH DAMAGE.
//
// Questions? Contact Pavel Bochev  (pbboche@sandia.gov)
//                    Denis Ridzal  (dridzal@sandia.gov), or
//                    Kara Peterson (kjpeter@sandia.gov)
//
// ************************************************************************
// @HEADER

/** \file   example_01.cpp
    \brief  Example building mass and stiffness matrices and right hand side
            for a div-curl system on a hexahedral mesh using curl-conforming
            (edge) elements.

    \verbatim
                       curl u = g  in Omega
                        div u = h  in Omega
                        u x n = 0  on Gamma

            Discrete linear system for edge element coeficients (x): 

                      (Kc + Mc*Dg*MgInv*Dg'*Mc)x = b

                      Kc    - Hcurl stiffness matrix 
                      Mc    - Hcurl mass matrix 
                      Dg    - Node to edge incidence matrix
                      MgInv - Hgrad mass matrix inverse
                      b     - right hand side vector
    \endverbatim

    \author Created by P. Bochev, D. Ridzal and K. Peterson.
 
     \remark Usage
     \verbatim

     ./Intrepid_example_Drivers_Example_01.exe NX NY NZ randomMesh mu1 mu2 mu1LX mu1RX mu1LY mu1RY mu1LZ mu1RZ verbose

        int NX              - num intervals in x direction (assumed box domain, -1,1) 
        int NY              - num intervals in y direction (assumed box domain, -1,1)
        int NZ              - num intervals in z direction (assumed box domain, -1,1)
        int randomMesh      - 1 if mesh randomizer is to be used 0 if not 
        double mu1          - material property value for region 1 
        double mu2          - material property value for region 2 
        double mu1LX        - left X boundary for region 1 
        double mu1RX        - right X boundary for region 1 
        double mu1LY        - left Y boundary for region 1 
        double mu1RY        - right Y boundary for region 1 
        double mu1LZ        - bottom Z boundary for region 1 
        double mu1RZ        - top Z boundary for region 1 
        verbose (optional)  - any character, indicates verbose output 

     \endverbatim

    \remark Sample command line
    \code   ./Intrepid_example_Drivers_Example_01.exe 10 10 10 0 1.0 1.0 -1.0 1.0 -1.0 1.0 -1.0 1.0 \endcode
*/

// Intrepid includes
#include "Intrepid_FunctionSpaceTools.hpp"
#include "Intrepid_FieldContainer.hpp"
#include "Intrepid_CellTools.hpp"
#include "Intrepid_ArrayTools.hpp"
#include "Intrepid_HCURL_HEX_I1_FEM.hpp"
#include "Intrepid_HGRAD_HEX_C1_FEM.hpp"
#include "Intrepid_RealSpaceTools.hpp"
#include "Intrepid_DefaultCubatureFactory.hpp"
#include "Intrepid_Utils.hpp"

// Epetra includes
#include "Epetra_Time.h"
#include "Epetra_Map.h"
#include "Epetra_SerialComm.h"
#include "Epetra_FECrsMatrix.h"
#include "Epetra_FEVector.h"
#include "Epetra_Vector.h"

// Teuchos includes
#include "Teuchos_oblackholestream.hpp"
#include "Teuchos_RCP.hpp"
#include "Teuchos_BLAS.hpp"

// Shards includes
#include "Shards_CellTopology.hpp"

// EpetraExt includes
#include "EpetraExt_RowMatrixOut.h"
#include "EpetraExt_MultiVectorOut.h"

using namespace std;
using namespace Intrepid;

// Functions to evaluate exact solution and derivatives
int evalu(double & uExact0, double & uExact1, double & uExact2, double & x, double & y, double & z);
double evalDivu(double & x, double & y, double & z);
int evalCurlu(double & curlu0, double & curlu1, double & curlu2, double & x, double & y, double & z);
int evalGradDivu(double & gradDivu0, double & gradDivu1, double & gradDivu2, double & x, double & y, double & z);

int main(int argc, char *argv[]) {

   //Check number of arguments
   if (argc < 13) {
      std::cout <<"\n>>> ERROR: Invalid number of arguments.\n\n";
      std::cout <<"Usage:\n\n";
      std::cout <<"  ./Intrepid_example_Drivers_Example_01.exe NX NY NZ randomMesh mu1 mu2 mu1LX mu1RX mu1LY mu1RY mu1LZ mu1RZ verbose\n\n";
      std::cout <<" where \n";
      std::cout <<"   int NX              - num intervals in x direction (assumed box domain, -1,1) \n";
      std::cout <<"   int NY              - num intervals in y direction (assumed box domain, -1,1) \n";
      std::cout <<"   int NZ              - num intervals in z direction (assumed box domain, -1,1) \n";
      std::cout <<"   int randomMesh      - 1 if mesh randomizer is to be used 0 if not \n";
      std::cout <<"   double mu1          - material property value for region 1 \n";
      std::cout <<"   double mu2          - material property value for region 2 \n";
      std::cout <<"   double mu1LX        - left X boundary for region 1 \n";
      std::cout <<"   double mu1RX        - right X boundary for region 1 \n";
      std::cout <<"   double mu1LY        - left Y boundary for region 1 \n";
      std::cout <<"   double mu1RY        - right Y boundary for region 1 \n";
      std::cout <<"   double mu1LZ        - bottom Z boundary for region 1 \n";
      std::cout <<"   double mu1RZ        - top Z boundary for region 1 \n";
      std::cout <<"   verbose (optional)  - any character, indicates verbose output \n\n";
      exit(1);
   }
  
  // This little trick lets us print to std::cout only if
  // a (dummy) command-line argument is provided.
  int iprint     = argc - 1;
  Teuchos::RCP<std::ostream> outStream;
  Teuchos::oblackholestream bhs; // outputs nothing
  if (iprint > 12)
    outStream = Teuchos::rcp(&std::cout, false);
  else
    outStream = Teuchos::rcp(&bhs, false);
  
  // Save the format state of the original std::cout.
  Teuchos::oblackholestream oldFormatState;
  oldFormatState.copyfmt(std::cout);
  
  *outStream \
    << "===============================================================================\n" \
    << "|                                                                             |\n" \
    << "|  Example: Generate Mass and Stiffness Matrices and Right-Hand Side Vector   |\n"
    << "|    for Div-Curl System on Hexahedral Mesh with Curl-Conforming Elements     |\n" \
    << "|                                                                             |\n" \
    << "|  Questions? Contact  Pavel Bochev  (pbboche@sandia.gov),                    |\n" \
    << "|                      Denis Ridzal  (dridzal@sandia.gov),                    |\n" \
    << "|                      Kara Peterson (kjpeter@sandia.gov).                    |\n" \
    << "|                                                                             |\n" \
    << "|  Intrepid's website: http://trilinos.sandia.gov/packages/intrepid           |\n" \
    << "|  Trilinos website:   http://trilinos.sandia.gov                             |\n" \
    << "|                                                                             |\n" \
    << "===============================================================================\n";


// ************************************ GET INPUTS **************************************

  /* In the implementation for discontinuous material properties only the boundaries for
     region 1, associated with mu1, are input. The remainder of the grid is assumed to use mu2.
     Note that the material properties are assigned using the undeformed grid. */

    int NX            = atoi(argv[1]);  // num intervals in x direction (assumed box domain, -1,1)
    int NY            = atoi(argv[2]);  // num intervals in y direction (assumed box domain, -1,1)
    int NZ            = atoi(argv[3]);  // num intervals in z direction (assumed box domain, -1,1)
    int randomMesh    = atoi(argv[4]);  // 1 if mesh randomizer is to be used 0 if not
    double mu1        = atof(argv[5]);  // material property value for region 1
    double mu2        = atof(argv[6]);  // material property value for region 2
    double mu1LeftX   = atof(argv[7]);  // left X boundary for region 1
    double mu1RightX  = atof(argv[8]);  // right X boundary for region 1
    double mu1LeftY   = atof(argv[9]);  // left Y boundary for region 1
    double mu1RightY  = atof(argv[10]); // right Y boundary for region 1
    double mu1LeftZ   = atof(argv[11]); // left Z boundary for region 1
    double mu1RightZ  = atof(argv[12]); // right Z boundary for region 1

// *********************************** CELL TOPOLOGY **********************************

   // Get cell topology for base hexahedron
    typedef shards::CellTopology    CellTopology;
    CellTopology hex_8(shards::getCellTopologyData<shards::Hexahedron<8> >() );

   // Get dimensions 
    int numNodesPerElem = hex_8.getNodeCount();
    int numEdgesPerElem = hex_8.getEdgeCount();
    int numFacesPerElem = hex_8.getSideCount();
    int numNodesPerEdge = 2;
    int numNodesPerFace = 4;
    int numEdgesPerFace = 4;
    int spaceDim = hex_8.getDimension();

   // Build reference element edge to node map
    FieldContainer<int> refEdgeToNode(numEdgesPerElem,numNodesPerEdge);
    for (int i=0; i<numEdgesPerElem; i++){
        refEdgeToNode(i,0)=hex_8.getNodeMap(1, i, 0);
        refEdgeToNode(i,1)=hex_8.getNodeMap(1, i, 1);
    }

// *********************************** GENERATE MESH ************************************

    *outStream << "Generating mesh ... \n\n";

    *outStream << "    NX" << "   NY" << "   NZ\n";
    *outStream << std::setw(5) << NX <<
                 std::setw(5) << NY <<
                 std::setw(5) << NZ << "\n\n";

   // Print mesh information  
    int numElems = NX*NY*NZ;
    int numNodes = (NX+1)*(NY+1)*(NZ+1);
    int numEdges = (NX)*(NY + 1)*(NZ + 1) + (NX + 1)*(NY)*(NZ + 1) + (NX + 1)*(NY + 1)*(NZ);
    int numFaces = (NX)*(NY)*(NZ + 1) + (NX)*(NY + 1)*(NZ) + (NX + 1)*(NY)*(NZ);
    *outStream << " Number of Elements: " << numElems << " \n";
    *outStream << "    Number of Nodes: " << numNodes << " \n";
    *outStream << "    Number of Edges: " << numEdges << " \n";
    *outStream << "    Number of Faces: " << numFaces << " \n\n";

   // Cube
    double leftX = -1.0, rightX = 1.0;
    double leftY = -1.0, rightY = 1.0;
    double leftZ = -1.0, rightZ = 1.0;

   // Mesh spacing
    double hx = (rightX-leftX)/((double)NX);
    double hy = (rightY-leftY)/((double)NY);
    double hz = (rightZ-leftZ)/((double)NZ);

    // Get nodal coordinates
    FieldContainer<double> nodeCoord(numNodes, spaceDim);
    FieldContainer<int> nodeOnBoundary(numNodes);
    int inode = 0;
    for (int k=0; k<NZ+1; k++) {
      for (int j=0; j<NY+1; j++) {
        for (int i=0; i<NX+1; i++) {
          nodeCoord(inode,0) = leftX + (double)i*hx;
          nodeCoord(inode,1) = leftY + (double)j*hy;
          nodeCoord(inode,2) = leftZ + (double)k*hz;
          if (k==0 || j==0 || i==0 || k==NZ || j==NY || i==NX){
             nodeOnBoundary(inode)=1; 
          }
          inode++;
        }
      }
    }
    
   // Element to Node map
    FieldContainer<int> elemToNode(numElems, numNodesPerElem);
    int ielem = 0;
    for (int k=0; k<NZ; k++) {
      for (int j=0; j<NY; j++) {
        for (int i=0; i<NX; i++) {
          elemToNode(ielem,0) = (NY + 1)*(NX + 1)*k + (NX + 1)*j + i;
          elemToNode(ielem,1) = (NY + 1)*(NX + 1)*k + (NX + 1)*j + i + 1;
          elemToNode(ielem,2) = (NY + 1)*(NX + 1)*k + (NX + 1)*(j + 1) + i + 1;
          elemToNode(ielem,3) = (NY + 1)*(NX + 1)*k + (NX + 1)*(j + 1) + i;
          elemToNode(ielem,4) = (NY + 1)*(NX + 1)*(k + 1) + (NX + 1)*j + i;
          elemToNode(ielem,5) = (NY + 1)*(NX + 1)*(k + 1) + (NX + 1)*j + i + 1;
          elemToNode(ielem,6) = (NY + 1)*(NX + 1)*(k + 1) + (NX + 1)*(j + 1) + i + 1;
          elemToNode(ielem,7) = (NY + 1)*(NX + 1)*(k + 1) + (NX + 1)*(j + 1) + i;
          ielem++;
        }
      }
    }

  // Get edge connectivity
    FieldContainer<int> edgeToNode(numEdges, numNodesPerEdge);
    FieldContainer<int> elemToEdge(numElems, numEdgesPerElem);
    int iedge = 0;
    inode = 0;
    for (int k=0; k<NZ+1; k++) {
      for (int j=0; j<NY+1; j++) {
        for (int i=0; i<NX+1; i++) {
           if (i < NX){
               edgeToNode(iedge,0) = inode;
               edgeToNode(iedge,1) = inode + 1;
               if (j < NY && k < NZ){
                  ielem=i+j*NX+k*NX*NY;
                  elemToEdge(ielem,0) = iedge;
                  if (j > 0)
                     elemToEdge(ielem-NX,2) = iedge; 
                  if (k > 0)
                     elemToEdge(ielem-NX*NY,4) = iedge; 
                  if (j > 0 && k > 0)
                     elemToEdge(ielem-NX*NY-NX,6) = iedge; 
                }
               else if (j == NY && k == NZ){
                  ielem=i+(NY-1)*NX+(NZ-1)*NX*NY;
                  elemToEdge(ielem,6) = iedge;
                }
               else if (k == NZ && j < NY){
                  ielem=i+j*NX+(NZ-1)*NX*NY;
                  elemToEdge(ielem,4) = iedge;
                  if (j > 0)
                    elemToEdge(ielem-NX,6) = iedge;
                }
               else if (k < NZ && j == NY){
                  ielem=i+(NY-1)*NX+k*NX*NY;
                  elemToEdge(ielem,2) = iedge;
                  if (k > 0)
                     elemToEdge(ielem-NX*NY,6) = iedge;
                }
               iedge++;
            }
           if (j < NY){
               edgeToNode(iedge,0) = inode;
               edgeToNode(iedge,1) = inode + NX+1;
               if (i < NX && k < NZ){
                  ielem=i+j*NX+k*NX*NY;
                  elemToEdge(ielem,3) = iedge;
                  if (i > 0)
                     elemToEdge(ielem-1,1) = iedge; 
                  if (k > 0)
                     elemToEdge(ielem-NX*NY,7) = iedge; 
                  if (i > 0 && k > 0)
                     elemToEdge(ielem-NX*NY-1,5) = iedge; 
                }
               else if (i == NX && k == NZ){
                  ielem=NX-1+j*NX+(NZ-1)*NX*NY;
                  elemToEdge(ielem,5) = iedge;
                }
               else if (k == NZ && i < NX){
                  ielem=i+j*NX+(NZ-1)*NX*NY;
                  elemToEdge(ielem,7) = iedge;
                  if (i > 0)
                    elemToEdge(ielem-1,5) = iedge;
                }
               else if (k < NZ && i == NX){
                  ielem=NX-1+j*NX+k*NX*NY;
                  elemToEdge(ielem,1) = iedge;
                  if (k > 0)
                     elemToEdge(ielem-NX*NY,5) = iedge;
                }
               iedge++;
            }
           if (k < NZ){
               edgeToNode(iedge,0) = inode;
               edgeToNode(iedge,1) = inode + (NX+1)*(NY+1);
               if (i < NX && j < NY){
                  ielem=i+j*NX+k*NX*NY;
                  elemToEdge(ielem,8) = iedge;
                  if (i > 0)
                     elemToEdge(ielem-1,9) = iedge; 
                  if (j > 0)
                     elemToEdge(ielem-NX,11) = iedge; 
                  if (i > 0 && j > 0)
                     elemToEdge(ielem-NX-1,10) = iedge; 
                }
               else if (i == NX && j == NY){
                  ielem=NX-1+(NY-1)*NX+k*NX*NY;
                  elemToEdge(ielem,10) = iedge;
                }
               else if (j == NY && i < NX){
                  ielem=i+(NY-1)*NX+k*NX*NY;
                  elemToEdge(ielem,11) = iedge;
                  if (i > 0)
                    elemToEdge(ielem-1,10) = iedge;
                }
               else if (j < NY && i == NX){
                  ielem=NX-1+j*NX+k*NX*NY;
                  elemToEdge(ielem,9) = iedge;
                  if (j > 0)
                     elemToEdge(ielem-NX,10) = iedge;
                }
               iedge++;
            }
            inode++;
         }
      }
   }

   // Find boundary edges  
    FieldContainer<int> edgeOnBoundary(numEdges);
    for (int i=0; i<numEdges; i++){
       if (nodeOnBoundary(edgeToNode(i,0)) && nodeOnBoundary(edgeToNode(i,1))){
           edgeOnBoundary(i)=1;
       }
    }

   // Get face connectivity
    FieldContainer<int> faceToNode(numFaces, numNodesPerFace);
    FieldContainer<int> elemToFace(numElems, numFacesPerElem);
    FieldContainer<int> faceToEdge(numFaces, numEdgesPerFace);
    int iface = 0;
    inode = 0;
    for (int k=0; k<NZ+1; k++) {
      for (int j=0; j<NY+1; j++) {
        for (int i=0; i<NX+1; i++) {
           if (i < NX && k < NZ) {
              faceToNode(iface,0)=inode;
              faceToNode(iface,1)=inode + 1;
              faceToNode(iface,2)=inode + (NX+1)*(NY+1)+1;
              faceToNode(iface,3)=inode + (NX+1)*(NY+1);
              if (j < NY) {
                 ielem=i+j*NX+k*NX*NY;
                 faceToEdge(iface,0)=elemToEdge(ielem,0);
                 faceToEdge(iface,1)=elemToEdge(ielem,9);
                 faceToEdge(iface,2)=elemToEdge(ielem,4);
                 faceToEdge(iface,3)=elemToEdge(ielem,8);
                 elemToFace(ielem,0)=iface;
                 if (j > 0) {
                    elemToFace(ielem-NX,2)=iface;
                 }
              }
              else if (j == NY) {
                 ielem=i+(NY-1)*NX+k*NX*NY;
                 faceToEdge(iface,0)=elemToEdge(ielem,2);
                 faceToEdge(iface,1)=elemToEdge(ielem,10);
                 faceToEdge(iface,2)=elemToEdge(ielem,6);
                 faceToEdge(iface,3)=elemToEdge(ielem,11);
                 elemToFace(ielem,2)=iface;
              }
              iface++;
           }
           if (j < NY && k < NZ) {
              faceToNode(iface,0)=inode;
              faceToNode(iface,1)=inode + NX+1;
              faceToNode(iface,2)=inode + (NX+1)*(NY+1) + NX+1;
              faceToNode(iface,3)=inode + (NX+1)*(NY+1);
              if (i < NX) {
                 ielem=i+j*NX+k*NX*NY;
                 faceToEdge(iface,0)=elemToEdge(ielem,3);
                 faceToEdge(iface,1)=elemToEdge(ielem,11);
                 faceToEdge(iface,2)=elemToEdge(ielem,7);
                 faceToEdge(iface,3)=elemToEdge(ielem,8);
                 elemToFace(ielem,3)=iface;
                 if (i > 0) {
                    elemToFace(ielem-1,1)=iface;
                 }
              }
              else if (i == NX) {
                 ielem=NX-1+j*NX+k*NX*NY;
                 faceToEdge(iface,0)=elemToEdge(ielem,1);
                 faceToEdge(iface,1)=elemToEdge(ielem,10);
                 faceToEdge(iface,2)=elemToEdge(ielem,5);
                 faceToEdge(iface,3)=elemToEdge(ielem,9);
                 elemToFace(ielem,1)=iface;
              }
              iface++;
           }
           if (i < NX && j < NY) {
              faceToNode(iface,0)=inode;
              faceToNode(iface,1)=inode + 1;
              faceToNode(iface,2)=inode + NX+2;
              faceToNode(iface,3)=inode + NX+1;
              if (k < NZ) {
                 ielem=i+j*NX+k*NX*NY;
                 faceToEdge(iface,0)=elemToEdge(ielem,0);
                 faceToEdge(iface,1)=elemToEdge(ielem,1);
                 faceToEdge(iface,2)=elemToEdge(ielem,2);
                 faceToEdge(iface,3)=elemToEdge(ielem,3);
                 elemToFace(ielem,4)=iface;
                 if (k > 0) {
                    elemToFace(ielem-NX*NY,5)=iface;
                 }
              }
              else if (k == NZ) {
                 ielem=i+j*NX+(NZ-1)*NX*NY;
                 faceToEdge(iface,0)=elemToEdge(ielem,4);
                 faceToEdge(iface,1)=elemToEdge(ielem,5);
                 faceToEdge(iface,2)=elemToEdge(ielem,6);
                 faceToEdge(iface,3)=elemToEdge(ielem,7);
                 elemToFace(ielem,5)=iface;
              }
              iface++;
           }
          inode++;
         }
      }
   }

   // Find boundary faces  
    FieldContainer<int> faceOnBoundary(numFaces);
    for (int i=0; i<numFaces; i++){
       if (nodeOnBoundary(faceToNode(i,0)) && nodeOnBoundary(faceToNode(i,1))
          && nodeOnBoundary(faceToNode(i,2)) && nodeOnBoundary(faceToNode(i,3))){
           faceOnBoundary(i)=1;
       }
    }
        
 
#define DUMP_DATA
#ifdef DUMP_DATA
   // Output connectivity
    ofstream fe2nout("elem2node.dat");
    ofstream fe2eout("elem2edge.dat");
    for (int k=0; k<NZ; k++) {
      for (int j=0; j<NY; j++) {
        for (int i=0; i<NX; i++) {
          int ielem = i + j * NX + k * NX * NY;
          for (int m=0; m<numNodesPerElem; m++){
              fe2nout << elemToNode(ielem,m) <<"  ";
           }
          fe2nout <<"\n";
          for (int l=0; l<numEdgesPerElem; l++) {
             fe2eout << elemToEdge(ielem,l) << "  ";
          }
          fe2eout << "\n";
        }
      }
    }
    fe2nout.close();
    fe2eout.close();
#endif

#ifdef DUMP_DATA_EXTRA
    ofstream fed2nout("edge2node.dat");
    for (int i=0; i<numEdges; i++) {
       fed2nout << edgeToNode(i,0) <<" ";
       fed2nout << edgeToNode(i,1) <<"\n";
    }
    fed2nout.close();

    ofstream fBnodeout("nodeOnBndy.dat");
    ofstream fBedgeout("edgeOnBndy.dat");
    for (int i=0; i<numNodes; i++) {
        fBnodeout << nodeOnBoundary(i) <<"\n";
    }
    for (int i=0; i<numEdges; i++) {
        fBedgeout << edgeOnBoundary(i) <<"\n";
    }
    fBnodeout.close();
    fBedgeout.close();
#endif

   // Set material properties using undeformed grid assuming each element has only one value of mu
    FieldContainer<double> muVal(numElems);
    for (int k=0; k<NZ; k++) {
      for (int j=0; j<NY; j++) {
        for (int i=0; i<NX; i++) {
          int ielem = i + j * NX + k * NX * NY;
          double midElemX = nodeCoord(elemToNode(ielem,0),0) + hx/2.0;
          double midElemY = nodeCoord(elemToNode(ielem,0),1) + hy/2.0;
          double midElemZ = nodeCoord(elemToNode(ielem,0),2) + hz/2.0;
          if ( (midElemX > mu1LeftX) && (midElemY > mu1LeftY) && (midElemZ > mu1LeftZ) &&
               (midElemX <= mu1RightX) && (midElemY <= mu1RightY) && (midElemZ <= mu1RightZ) ){
             muVal(ielem) = mu1;
          }
           else {
             muVal(ielem) = mu2;
          }
        }
      }
    }

   // Perturb mesh coordinates (only interior nodes)
    if (randomMesh){
      for (int k=1; k<NZ; k++) {
        for (int j=1; j<NY; j++) {
          for (int i=1; i<NX; i++) {
            int inode = i + j * (NX + 1) + k * (NX + 1) * (NY + 1);
           // random numbers between -1.0 and 1.0
            double rx = 2.0 * (double)rand()/RAND_MAX - 1.0;
            double ry = 2.0 * (double)rand()/RAND_MAX - 1.0;
            double rz = 2.0 * (double)rand()/RAND_MAX - 1.0; 
           // limit variation to 1/4 edge length
            nodeCoord(inode,0) = nodeCoord(inode,0) + 0.125 * hx * rx;
            nodeCoord(inode,1) = nodeCoord(inode,1) + 0.125 * hy * ry;
            nodeCoord(inode,2) = nodeCoord(inode,2) + 0.125 * hz * rz;
          }
        }
      }
    }

#ifdef DUMP_DATA
   // Print nodal coords
    ofstream fcoordout("coords.dat");
    for (int i=0; i<numNodes; i++) {
       fcoordout << nodeCoord(i,0) <<" ";
       fcoordout << nodeCoord(i,1) <<" ";
       fcoordout << nodeCoord(i,2) <<"\n";
    }
    fcoordout.close();
#endif


// **************************** INCIDENCE MATRIX **************************************

   // Node to edge incidence matrix
    *outStream << "Building incidence matrix ... \n\n";

    Epetra_SerialComm Comm;
    Epetra_Map globalMapC(numEdges, 0, Comm);
    Epetra_Map globalMapG(numNodes, 0, Comm);
    Epetra_FECrsMatrix DGrad(Copy, globalMapC, globalMapG, 2);

    double vals[2];
    vals[0]=-1.0; vals[1]=1.0;
    for (int j=0; j<numEdges; j++){
        int rowNum = j;
        int colNum[2];
        colNum[0] = edgeToNode(j,0);
        colNum[1] = edgeToNode(j,1);
        DGrad.InsertGlobalValues(1, &rowNum, 2, colNum, vals);
    }


// ************************************ CUBATURE **************************************

   // Get numerical integration points and weights for element
    *outStream << "Getting cubature ... \n\n";

    DefaultCubatureFactory<double>  cubFactory;                                   
    int cubDegree = 2;
    Teuchos::RCP<Cubature<double> > hexCub = cubFactory.create(hex_8, cubDegree); 

    int cubDim       = hexCub->getDimension();
    int numCubPoints = hexCub->getNumPoints();

    FieldContainer<double> cubPoints(numCubPoints, cubDim);
    FieldContainer<double> cubWeights(numCubPoints);

    hexCub->getCubature(cubPoints, cubWeights);


   // Get numerical integration points and weights for hexahedron face
    //             (needed for rhs boundary term)

    // Define topology of the face parametrization domain as [-1,1]x[-1,1]
    CellTopology paramQuadFace(shards::getCellTopologyData<shards::Quadrilateral<4> >() );

    // Define cubature
    DefaultCubatureFactory<double>  cubFactoryFace;
    Teuchos::RCP<Cubature<double> > hexFaceCubature = cubFactoryFace.create(paramQuadFace, 3);
    int cubFaceDim    = hexFaceCubature -> getDimension();
    int numFacePoints = hexFaceCubature -> getNumPoints();

    // Define storage for cubature points and weights on [-1,1]x[-1,1]
    FieldContainer<double> paramGaussWeights(numFacePoints);
    FieldContainer<double> paramGaussPoints(numFacePoints,cubFaceDim);

    // Define storage for cubature points on workset faces
    hexFaceCubature -> getCubature(paramGaussPoints, paramGaussWeights);


// ************************************** BASIS ***************************************

   // Define basis 
    *outStream << "Getting basis ... \n\n";
    Basis_HCURL_HEX_I1_FEM<double, FieldContainer<double> > hexHCurlBasis;
    Basis_HGRAD_HEX_C1_FEM<double, FieldContainer<double> > hexHGradBasis;

    int numFieldsC = hexHCurlBasis.getCardinality();
    int numFieldsG = hexHGradBasis.getCardinality();

  // Evaluate basis at cubature points
     FieldContainer<double> hexGVals(numFieldsG, numCubPoints); 
     FieldContainer<double> hexCVals(numFieldsC, numCubPoints, spaceDim); 
     FieldContainer<double> hexCurls(numFieldsC, numCubPoints, spaceDim); 
     FieldContainer<double> worksetCVals(numFieldsC, numFacePoints, spaceDim);


     hexHCurlBasis.getValues(hexCVals, cubPoints, OPERATOR_VALUE);
     hexHCurlBasis.getValues(hexCurls, cubPoints, OPERATOR_CURL);
     hexHGradBasis.getValues(hexGVals, cubPoints, OPERATOR_VALUE);


// ******** LOOP OVER ELEMENTS TO CREATE LOCAL MASS and STIFFNESS MATRICES *************


    *outStream << "Building mass and stiffness matrices ... \n\n";

 // Settings and data structures for mass and stiffness matrices
    typedef CellTools<double>  CellTools;
    typedef FunctionSpaceTools fst;
    //typedef ArrayTools art;
    int numCells = 1; 

   // Containers for nodes and edge signs 
    FieldContainer<double> hexNodes(numCells, numNodesPerElem, spaceDim);
    FieldContainer<double> hexEdgeSigns(numCells, numFieldsC);
   // Containers for Jacobian
    FieldContainer<double> hexJacobian(numCells, numCubPoints, spaceDim, spaceDim);
    FieldContainer<double> hexJacobInv(numCells, numCubPoints, spaceDim, spaceDim);
    FieldContainer<double> hexJacobDet(numCells, numCubPoints);
   // Containers for element HGRAD mass matrix
    FieldContainer<double> massMatrixG(numCells, numFieldsG, numFieldsG);
    FieldContainer<double> weightedMeasure(numCells, numCubPoints);
    FieldContainer<double> weightedMeasureMuInv(numCells, numCubPoints);
    FieldContainer<double> hexGValsTransformed(numCells, numFieldsG, numCubPoints);
    FieldContainer<double> hexGValsTransformedWeighted(numCells, numFieldsG, numCubPoints);
   // Containers for element HCURL mass matrix
    FieldContainer<double> massMatrixC(numCells, numFieldsC, numFieldsC);
    FieldContainer<double> hexCValsTransformed(numCells, numFieldsC, numCubPoints, spaceDim);
    FieldContainer<double> hexCValsTransformedWeighted(numCells, numFieldsC, numCubPoints, spaceDim);
   // Containers for element HCURL stiffness matrix
    FieldContainer<double> stiffMatrixC(numCells, numFieldsC, numFieldsC);
    FieldContainer<double> weightedMeasureMu(numCells, numCubPoints);    
    FieldContainer<double> hexCurlsTransformed(numCells, numFieldsC, numCubPoints, spaceDim);
    FieldContainer<double> hexCurlsTransformedWeighted(numCells, numFieldsC, numCubPoints, spaceDim);
   // Containers for right hand side vectors
    FieldContainer<double> rhsDatag(numCells, numCubPoints, cubDim);
    FieldContainer<double> rhsDatah(numCells, numCubPoints, cubDim);
    FieldContainer<double> gC(numCells, numFieldsC);
    FieldContainer<double> hC(numCells, numFieldsC);
    FieldContainer<double> hCBoundary(numCells, numFieldsC);
    FieldContainer<double> refGaussPoints(numFacePoints,spaceDim);
    FieldContainer<double> worksetGaussPoints(numCells,numFacePoints,spaceDim);
    FieldContainer<double> worksetJacobians(numCells, numFacePoints, spaceDim, spaceDim);
    FieldContainer<double> worksetJacobInv(numCells, numFacePoints, spaceDim, spaceDim);
    FieldContainer<double> worksetFaceN(numCells, numFacePoints, spaceDim);
    FieldContainer<double> worksetFaceNweighted(numCells, numFacePoints, spaceDim);
    FieldContainer<double> worksetVFieldVals(numCells, numFacePoints, spaceDim);
    FieldContainer<double> worksetCValsTransformed(numCells, numFieldsC, numFacePoints, spaceDim);
    FieldContainer<double> divuFace(numCells, numFacePoints);
    FieldContainer<double> worksetFieldDotNormal(numCells, numFieldsC, numFacePoints);
   // Container for cubature points in physical space
    FieldContainer<double> physCubPoints(numCells,numCubPoints, cubDim);

    
   // Global arrays in Epetra format
    Epetra_FECrsMatrix MassG(Copy, globalMapG, numFieldsG);
    Epetra_FECrsMatrix MassC(Copy, globalMapC, numFieldsC);
    Epetra_FECrsMatrix StiffC(Copy, globalMapC, numFieldsC);
    Epetra_FEVector rhsC(globalMapC);

#ifdef DUMP_DATA
    ofstream fSignsout("edgeSigns.dat");
#endif

 // *** Element loop ***
    for (int k=0; k<numElems; k++) {

     // Physical cell coordinates
      for (int i=0; i<numNodesPerElem; i++) {
         hexNodes(0,i,0) = nodeCoord(elemToNode(k,i),0);
         hexNodes(0,i,1) = nodeCoord(elemToNode(k,i),1);
         hexNodes(0,i,2) = nodeCoord(elemToNode(k,i),2);
      }

     // Edge signs
      for (int j=0; j<numEdgesPerElem; j++) {
          if (elemToNode(k,refEdgeToNode(j,0))==edgeToNode(elemToEdge(k,j),0) &&
              elemToNode(k,refEdgeToNode(j,1))==edgeToNode(elemToEdge(k,j),1))
              hexEdgeSigns(0,j) = 1.0;
          else 
              hexEdgeSigns(0,j) = -1.0;
#ifdef DUMP_DATA
          fSignsout << hexEdgeSigns(0,j) << "  ";
#endif
      }
#ifdef DUMP_DATA
       fSignsout << "\n";
#endif

    // Compute cell Jacobians, their inverses and their determinants
       CellTools::setJacobian(hexJacobian, cubPoints, hexNodes, hex_8);
       CellTools::setJacobianInv(hexJacobInv, hexJacobian );
       CellTools::setJacobianDet(hexJacobDet, hexJacobian );

// ************************** Compute element HGrad mass matrices *******************************
  
     // transform to physical coordinates 
      fst::HGRADtransformVALUE<double>(hexGValsTransformed, hexGVals);
      
     // compute weighted measure
      fst::computeCellMeasure<double>(weightedMeasure, hexJacobDet, cubWeights);

      // combine mu value with weighted measure
      for (int nC = 0; nC < numCells; nC++){
        for (int nPt = 0; nPt < numCubPoints; nPt++){
          weightedMeasureMuInv(nC,nPt) = weightedMeasure(nC,nPt) / muVal(k);
        }
      }
      
     // multiply values with weighted measure
      fst::multiplyMeasure<double>(hexGValsTransformedWeighted,
                                   weightedMeasureMuInv, hexGValsTransformed);

     // integrate to compute element mass matrix
      fst::integrate<double>(massMatrixG,
                             hexGValsTransformed, hexGValsTransformedWeighted, COMP_CPP);

      // assemble into global matrix
<<<<<<< HEAD
    //  int err = 0;
=======
     //int err = 0;
>>>>>>> e0c24ff7
      for (int row = 0; row < numFieldsG; row++){
        for (int col = 0; col < numFieldsG; col++){
            int rowIndex = elemToNode(k,row);
            int colIndex = elemToNode(k,col);
            double val = massMatrixG(0,row,col);
            MassG.InsertGlobalValues(1, &rowIndex, 1, &colIndex, &val);
         }
      }

// ************************** Compute element HCurl mass matrices *******************************

     // transform to physical coordinates 
      fst::HCURLtransformVALUE<double>(hexCValsTransformed, hexJacobInv, 
                                   hexCVals);

     // multiply by weighted measure
      fst::multiplyMeasure<double>(hexCValsTransformedWeighted,
                                   weightedMeasure, hexCValsTransformed);

     // integrate to compute element mass matrix
      fst::integrate<double>(massMatrixC,
                             hexCValsTransformed, hexCValsTransformedWeighted,
                             COMP_CPP);

     // apply edge signs
      fst::applyLeftFieldSigns<double>(massMatrixC, hexEdgeSigns);
      fst::applyRightFieldSigns<double>(massMatrixC, hexEdgeSigns);


     // assemble into global matrix
<<<<<<< HEAD
    //  err = 0;
=======
      //err = 0;
>>>>>>> e0c24ff7
      for (int row = 0; row < numFieldsC; row++){
        for (int col = 0; col < numFieldsC; col++){
            int rowIndex = elemToEdge(k,row);
            int colIndex = elemToEdge(k,col);
            double val = massMatrixC(0,row,col);
            MassC.InsertGlobalValues(1, &rowIndex, 1, &colIndex, &val);
         }
      }

// ************************ Compute element HCurl stiffness matrices *****************************

      // transform to physical coordinates 
      fst::HCURLtransformCURL<double>(hexCurlsTransformed, hexJacobian, hexJacobDet, 
                                       hexCurls);

      // combine mu value with weighted measure
      for (int nC = 0; nC < numCells; nC++){
        for (int nPt = 0; nPt < numCubPoints; nPt++){
          weightedMeasureMu(nC,nPt) = weightedMeasure(nC,nPt) / muVal(k);
         }
      }

     // multiply by weighted measure
      fst::multiplyMeasure<double>(hexCurlsTransformedWeighted,
                                   weightedMeasureMu, hexCurlsTransformed);

     // integrate to compute element stiffness matrix
      fst::integrate<double>(stiffMatrixC,
                             hexCurlsTransformed, hexCurlsTransformedWeighted,
                             COMP_CPP);

     // apply edge signs
     fst::applyLeftFieldSigns<double>(stiffMatrixC, hexEdgeSigns);
     fst::applyRightFieldSigns<double>(stiffMatrixC, hexEdgeSigns);

     // assemble into global matrix
<<<<<<< HEAD
  //    err = 0;
=======
      //err = 0;
>>>>>>> e0c24ff7
      for (int row = 0; row < numFieldsC; row++){
        for (int col = 0; col < numFieldsC; col++){
            int rowIndex = elemToEdge(k,row);
            int colIndex = elemToEdge(k,col);
            double val = stiffMatrixC(0,row,col);
            StiffC.InsertGlobalValues(1, &rowIndex, 1, &colIndex, &val);
         }
      }

// ******************************* Build right hand side ************************************

      // transform integration points to physical points
       FieldContainer<double> physCubPoints(numCells,numCubPoints, cubDim);
       CellTools::mapToPhysicalFrame(physCubPoints, cubPoints, hexNodes, hex_8);

      // evaluate right hand side functions at physical points
       FieldContainer<double> rhsDatag(numCells, numCubPoints, cubDim);
       FieldContainer<double> rhsDatah(numCells, numCubPoints, cubDim);
       for (int nPt = 0; nPt < numCubPoints; nPt++){

          double x = physCubPoints(0,nPt,0);
          double y = physCubPoints(0,nPt,1);
          double z = physCubPoints(0,nPt,2);
          double du1, du2, du3;

          evalCurlu(du1, du2, du3, x, y, z);
          rhsDatag(0,nPt,0) = du1;
          rhsDatag(0,nPt,1) = du2;
          rhsDatag(0,nPt,2) = du3;
         
          evalGradDivu(du1, du2, du3,  x, y, z);
          rhsDatah(0,nPt,0) = du1;
          rhsDatah(0,nPt,1) = du2;
          rhsDatah(0,nPt,2) = du3;
       }

     // integrate (g,curl w) term
      fst::integrate<double>(gC, rhsDatag, hexCurlsTransformedWeighted,
                             COMP_CPP);

     // integrate -(grad h, w)  
      fst::integrate<double>(hC, rhsDatah, hexCValsTransformedWeighted,
                             COMP_CPP);

     // apply signs
      fst::applyFieldSigns<double>(gC, hexEdgeSigns);
      fst::applyFieldSigns<double>(hC, hexEdgeSigns);


     // calculate boundary term, (h*w, n)_{\Gamma} 
      for (int i = 0; i < numFacesPerElem; i++){
        if (faceOnBoundary(elemToFace(k,i))){

         // Map Gauss points on quad to reference face: paramGaussPoints -> refGaussPoints
            CellTools::mapToReferenceSubcell(refGaussPoints,
                                   paramGaussPoints,
                                   2, i, hex_8);

         // Get basis values at points on reference cell
           hexHCurlBasis.getValues(worksetCVals, refGaussPoints, OPERATOR_VALUE);

         // Compute Jacobians at Gauss pts. on reference face for all parent cells
           CellTools::setJacobian(worksetJacobians,
                         refGaussPoints,
                         hexNodes, hex_8);
           CellTools::setJacobianInv(worksetJacobInv, worksetJacobians );

         // transform to physical coordinates
            fst::HCURLtransformVALUE<double>(worksetCValsTransformed, worksetJacobInv,
                                   worksetCVals);

         // Map Gauss points on quad from ref. face to face workset: refGaussPoints -> worksetGaussPoints
            CellTools::mapToPhysicalFrame(worksetGaussPoints,
                                refGaussPoints,
                                hexNodes, hex_8);

         // Compute face normals
            CellTools::getPhysicalFaceNormals(worksetFaceN,
                                              worksetJacobians,
                                              i, hex_8);

         // multiply with weights
            for(int nPt = 0; nPt < numFacePoints; nPt++){
                for (int dim = 0; dim < spaceDim; dim++){
                   worksetFaceNweighted(0,nPt,dim) = worksetFaceN(0,nPt,dim) * paramGaussWeights(nPt);
                } //dim
             } //nPt

            fst::dotMultiplyDataField<double>(worksetFieldDotNormal, worksetFaceNweighted, 
                                               worksetCValsTransformed);

         // Evaluate div u at face points
           for(int nPt = 0; nPt < numFacePoints; nPt++){

             double x = worksetGaussPoints(0, nPt, 0);
             double y = worksetGaussPoints(0, nPt, 1);
             double z = worksetGaussPoints(0, nPt, 2);

             divuFace(0,nPt)=evalDivu(x, y, z);
           }

          // Integrate
          fst::integrate<double>(hCBoundary, divuFace, worksetFieldDotNormal,
                             COMP_CPP);

          // apply signs
           fst::applyFieldSigns<double>(hCBoundary, hexEdgeSigns);

         // add into hC term
            for (int nF = 0; nF < numFieldsC; nF++){
                hC(0,nF) = hC(0,nF) - hCBoundary(0,nF);
            }

        } // if faceOnBoundary
      } // numFaces


    // assemble into global vector
     for (int row = 0; row < numFieldsC; row++){
           int rowIndex = elemToEdge(k,row);
           double val = gC(0,row)-hC(0,row);
           rhsC.SumIntoGlobalValues(1, &rowIndex, &val);
     }
 
     
 } // *** end element loop ***

#ifdef DUMP_DATA
   fSignsout.close();
#endif

  // Assemble over multiple processors, if necessary
   MassG.GlobalAssemble();  MassG.FillComplete();
   MassC.GlobalAssemble();  MassC.FillComplete();
   StiffC.GlobalAssemble(); StiffC.FillComplete();
   rhsC.GlobalAssemble();
   DGrad.GlobalAssemble(); DGrad.FillComplete(MassG.RowMap(),MassC.RowMap());


  // Build the inverse diagonal for MassG
   Epetra_CrsMatrix MassGinv(Copy,MassG.RowMap(),MassG.RowMap(),1);
   Epetra_Vector DiagG(MassG.RowMap());

   DiagG.PutScalar(1.0);
   MassG.Multiply(false,DiagG,DiagG);
   for(int i=0; i<DiagG.MyLength(); i++) {
     DiagG[i]=1.0/DiagG[i];
   }
   for(int i=0; i<DiagG.MyLength(); i++) {
     int CID=MassG.GCID(i);
     MassGinv.InsertGlobalValues(MassG.GRID(i),1,&(DiagG[i]),&CID);
   }
   MassGinv.FillComplete();

  // Set value to zero on diagonal that cooresponds to boundary node
   for(int i=0;i<numNodes;i++) {
     if (nodeOnBoundary(i)){
      double val=0.0;
      MassGinv.ReplaceGlobalValues(i,1,&val,&i);
     }
   }

    int numEntries;
    double *values;
    int *cols;
  
  // Adjust matrices and rhs due to boundary conditions
   for (int row = 0; row<numEdges; row++){
      MassC.ExtractMyRowView(row,numEntries,values,cols);
        for (int i=0; i<numEntries; i++){
           if (edgeOnBoundary(cols[i])) {
             values[i]=0;
          }
       }
      StiffC.ExtractMyRowView(row,numEntries,values,cols);
        for (int i=0; i<numEntries; i++){
           if (edgeOnBoundary(cols[i])) {
             values[i]=0;
          }
       }
    }
   for (int row = 0; row<numEdges; row++){
       if (edgeOnBoundary(row)) {
          int rowindex = row;
          StiffC.ExtractMyRowView(row,numEntries,values,cols);
          for (int i=0; i<numEntries; i++){
             values[i]=0;
          }
          MassC.ExtractMyRowView(row,numEntries,values,cols);
          for (int i=0; i<numEntries; i++){
             values[i]=0;
          }
         rhsC[0][row]=0;
         double val = 1.0;
         StiffC.ReplaceGlobalValues(1, &rowindex, 1, &rowindex, &val);
       }
    }


#ifdef DUMP_DATA
  // Dump matrices to disk
   EpetraExt::RowMatrixToMatlabFile("mag_m0inv_matrix.dat",MassGinv);
   EpetraExt::RowMatrixToMatlabFile("mag_m1_matrix.dat",MassC);
   EpetraExt::RowMatrixToMatlabFile("mag_k1_matrix.dat",StiffC);
   EpetraExt::RowMatrixToMatlabFile("mag_t0_matrix.dat",DGrad);
   EpetraExt::MultiVectorToMatrixMarketFile("mag_rhs1_vector.dat",rhsC,0,0,false);
   fSignsout.close();
#endif


   std::cout << "End Result: TEST PASSED\n";

 // reset format state of std::cout
 std::cout.copyfmt(oldFormatState);
 
 return 0;
}

// Calculates value of exact solution u
 int evalu(double & uExact0, double & uExact1, double & uExact2, double & x, double & y, double & z)
 {
   // function 1
    uExact0 = exp(x+y+z)*(y+1.0)*(y-1.0)*(z+1.0)*(z-1.0);
    uExact1 = exp(x+y+z)*(x+1.0)*(x-1.0)*(z+1.0)*(z-1.0);
    uExact2 = exp(x+y+z)*(x+1.0)*(x-1.0)*(y+1.0)*(y-1.0);

 /*
   // function 2
    uExact0 = cos(M_PI*x)*exp(y*z)*(y+1.0)*(y-1.0)*(z+1.0)*(z-1.0);
    uExact1 = cos(M_PI*y)*exp(x*z)*(x+1.0)*(x-1.0)*(z+1.0)*(z-1.0);
    uExact2 = cos(M_PI*z)*exp(x*y)*(x+1.0)*(x-1.0)*(y+1.0)*(y-1.0);

   // function 3
    uExact0 = cos(M_PI*x)*sin(M_PI*y)*sin(M_PI*z);
    uExact1 = sin(M_PI*x)*cos(M_PI*y)*sin(M_PI*z);
    uExact2 = sin(M_PI*x)*sin(M_PI*y)*cos(M_PI*z);
 
   // function 4
    uExact0 = (y*y - 1.0)*(z*z-1.0);
    uExact1 = (x*x - 1.0)*(z*z-1.0);
    uExact2 = (x*x - 1.0)*(y*y-1.0);
 */
  
   return 0;
 }

// Calculates divergence of exact solution u
 double evalDivu(double & x, double & y, double & z)
 {
   // function 1
    double divu = exp(x+y+z)*(y+1.0)*(y-1.0)*(z+1.0)*(z-1.0)
                 + exp(x+y+z)*(x+1.0)*(x-1.0)*(z+1.0)*(z-1.0)
                 + exp(x+y+z)*(x+1.0)*(x-1.0)*(y+1.0)*(y-1.0);

 /*
   // function 2
    double divu = -M_PI*sin(M_PI*x)*exp(y*z)*(y+1.0)*(y-1.0)*(z+1.0)*(z-1.0)
                 -M_PI*sin(M_PI*y)*exp(x*z)*(x+1.0)*(x-1.0)*(z+1.0)*(z-1.0)
                 -M_PI*sin(M_PI*z)*exp(x*y)*(x+1.0)*(x-1.0)*(y+1.0)*(y-1.0);

   // function 3
    double divu = -3.0*M_PI*sin(M_PI*x)*sin(M_PI*y)*sin(M_PI*z);

   // function 4
    double divu = 0.0;
  */

   return divu;
 }


// Calculates curl of exact solution u
 int evalCurlu(double & curlu0, double & curlu1, double & curlu2, double & x, double & y, double & z)
 {
  
   // function 1
    double duxdy = exp(x+y+z)*(z*z-1.0)*(y*y+2.0*y-1.0);
    double duxdz = exp(x+y+z)*(y*y-1.0)*(z*z+2.0*z-1.0);
    double duydx = exp(x+y+z)*(z*z-1.0)*(x*x+2.0*x-1.0);
    double duydz = exp(x+y+z)*(x*x-1.0)*(z*z+2.0*z-1.0);
    double duzdx = exp(x+y+z)*(y*y-1.0)*(x*x+2.0*x-1.0);
    double duzdy = exp(x+y+z)*(x*x-1.0)*(y*y+2.0*y-1.0);

 /*
   // function 2
    double duxdy = cos(M_PI*x)*exp(y*z)*(z+1.0)*(z-1.0)*(z*(y+1.0)*(y-1.0) + 2.0*y);
    double duxdz = cos(M_PI*x)*exp(y*z)*(y+1.0)*(y-1.0)*(y*(z+1.0)*(z-1.0) + 2.0*z);
    double duydx = cos(M_PI*y)*exp(x*z)*(z+1.0)*(z-1.0)*(z*(x+1.0)*(x-1.0) + 2.0*x);
    double duydz = cos(M_PI*y)*exp(x*z)*(x+1.0)*(x-1.0)*(x*(z+1.0)*(z-1.0) + 2.0*z);
    double duzdx = cos(M_PI*z)*exp(x*y)*(y+1.0)*(y-1.0)*(y*(x+1.0)*(x-1.0) + 2.0*x);
    double duzdy = cos(M_PI*z)*exp(x*y)*(x+1.0)*(x-1.0)*(x*(y+1.0)*(y-1.0) + 2.0*y);

   // function 3
    double duxdy = M_PI*cos(M_PI*x)*cos(M_PI*y)*sin(M_PI*z);
    double duxdz = M_PI*cos(M_PI*x)*sin(M_PI*y)*cos(M_PI*z);
    double duydx = M_PI*cos(M_PI*x)*cos(M_PI*y)*sin(M_PI*z);
    double duydz = M_PI*sin(M_PI*x)*cos(M_PI*y)*cos(M_PI*z);
    double duzdx = M_PI*cos(M_PI*x)*sin(M_PI*y)*cos(M_PI*z);
    double duzdy = M_PI*sin(M_PI*x)*cos(M_PI*y)*cos(M_PI*z);
 
   // function 4
    double duxdy = 2.0*y*(z*z-1);
    double duxdz = 2.0*z*(y*y-1);
    double duydx = 2.0*x*(z*z-1);
    double duydz = 2.0*z*(x*x-1);
    double duzdx = 2.0*x*(y*y-1);
    double duzdy = 2.0*y*(x*x-1);
*/

   curlu0 = duzdy - duydz;
   curlu1 = duxdz - duzdx;
   curlu2 = duydx - duxdy;

   return 0;
 }

// Calculates gradient of the divergence of exact solution u
 int evalGradDivu(double & gradDivu0, double & gradDivu1, double & gradDivu2, double & x, double & y, double & z)
{
   
   // function 1
    gradDivu0 = exp(x+y+z)*((y*y-1.0)*(z*z-1.0)+(x*x+2.0*x-1.0)*(z*z-1.0)+(x*x+2.0*x-1.0)*(y*y-1.0));
    gradDivu1 = exp(x+y+z)*((y*y+2.0*y-1.0)*(z*z-1.0)+(x*x-1.0)*(z*z-1.0)+(x*x-1.0)*(y*y+2.0*y-1.0));
    gradDivu2 = exp(x+y+z)*((y*y-1.0)*(z*z+2.0*z-1.0)+(x*x-1.0)*(z*z+2.0*z-1.0)+(x*x-1.0)*(y*y-1.0));
 
  /*
   // function 2
    gradDivu0 = -M_PI*M_PI*cos(M_PI*x)*exp(y*z)*(y+1.0)*(y-1.0)*(z+1.0)*(z-1.0)
                  -M_PI*sin(M_PI*y)*exp(x*z)*(z+1.0)*(z-1.0)*(z*(x+1.0)*(x-1.0)+2.0*x)
                  -M_PI*sin(M_PI*z)*exp(x*y)*(y+1.0)*(y-1.0)*(y*(x+1.0)*(x-1.0)+2.0*x);
    gradDivu1 = -M_PI*sin(M_PI*x)*exp(y*z)*(z+1.0)*(z-1.0)*(z*(y+1.0)*(y-1.0)+2.0*y)
                  -M_PI*M_PI*cos(M_PI*y)*exp(x*z)*(x+1.0)*(x-1.0)*(z+1.0)*(z-1.0)
                  -M_PI*sin(M_PI*z)*exp(x*y)*(x+1.0)*(x-1.0)*(x*(y+1.0)*(y-1.0)+2.0*y);
    gradDivu2 = -M_PI*sin(M_PI*x)*exp(y*z)*(y+1.0)*(y-1.0)*(y*(z+1.0)*(z-1.0)+2.0*z)
                  -M_PI*sin(M_PI*y)*exp(x*z)*(x+1.0)*(x-1.0)*(x*(z+1.0)*(z-1.0)+2.0*z)
                  -M_PI*M_PI*cos(M_PI*z)*exp(x*y)*(x+1.0)*(x-1.0)*(y+1.0)*(y-1.0);

   // function 3
    gradDivu0 = -3.0*M_PI*M_PI*cos(M_PI*x)*sin(M_PI*y)*sin(M_PI*z);
    gradDivu1 = -3.0*M_PI*M_PI*sin(M_PI*x)*cos(M_PI*y)*sin(M_PI*z);
    gradDivu2 = -3.0*M_PI*M_PI*sin(M_PI*x)*sin(M_PI*y)*cos(M_PI*z);

   // function 4
    gradDivu0 = 0;
    gradDivu1 = 0;
    gradDivu2 = 0;
 */
   
   return 0;
}<|MERGE_RESOLUTION|>--- conflicted
+++ resolved
@@ -799,11 +799,7 @@
                              hexGValsTransformed, hexGValsTransformedWeighted, COMP_CPP);
 
       // assemble into global matrix
-<<<<<<< HEAD
     //  int err = 0;
-=======
-     //int err = 0;
->>>>>>> e0c24ff7
       for (int row = 0; row < numFieldsG; row++){
         for (int col = 0; col < numFieldsG; col++){
             int rowIndex = elemToNode(k,row);
@@ -834,11 +830,7 @@
 
 
      // assemble into global matrix
-<<<<<<< HEAD
-    //  err = 0;
-=======
       //err = 0;
->>>>>>> e0c24ff7
       for (int row = 0; row < numFieldsC; row++){
         for (int col = 0; col < numFieldsC; col++){
             int rowIndex = elemToEdge(k,row);
@@ -875,11 +867,7 @@
      fst::applyRightFieldSigns<double>(stiffMatrixC, hexEdgeSigns);
 
      // assemble into global matrix
-<<<<<<< HEAD
-  //    err = 0;
-=======
       //err = 0;
->>>>>>> e0c24ff7
       for (int row = 0; row < numFieldsC; row++){
         for (int col = 0; col < numFieldsC; col++){
             int rowIndex = elemToEdge(k,row);
