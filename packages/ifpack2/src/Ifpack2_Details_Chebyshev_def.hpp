// ***********************************************************************
// 
//      Ifpack2: Templated Object-Oriented Algebraic Preconditioner Package
//                 Copyright (2004) Sandia Corporation
// 
// Under terms of Contract DE-AC04-94AL85000, there is a non-exclusive
// license for use of this work by or on behalf of the U.S. Government.
// 
// This library is free software; you can redistribute it and/or modify
// it under the terms of the GNU Lesser General Public License as
// published by the Free Software Foundation; either version 2.1 of the
// License, or (at your option) any later version.
//  
// This library is distributed in the hope that it will be useful, but
// WITHOUT ANY WARRANTY; without even the implied warranty of
// MERCHANTABILITY or FITNESS FOR A PARTICULAR PURPOSE.  See the GNU
// Lesser General Public License for more details.
//  
// You should have received a copy of the GNU Lesser General Public
// License along with this library; if not, write to the Free Software
// Foundation, Inc., 59 Temple Place, Suite 330, Boston, MA 02111-1307
// USA
// Questions? Contact Michael A. Heroux (maherou@sandia.gov) 
// 
// ***********************************************************************

#ifndef IFPACK2_DETAILS_CHEBYSHEV_DEF_HPP
#define IFPACK2_DETAILS_CHEBYSHEV_DEF_HPP

/// \file Ifpack2_Details_Chebyshev_def.hpp
/// \brief Definition of Chebyshev implementation
/// \author Mark Hoemmen
///
/// This file is meant for Ifpack2 developers only, not for users.
/// It defines a new implementation of Chebyshev iteration.

#include "Ifpack2_Details_Chebyshev_decl.hpp"
#include <cmath>

namespace Ifpack2 {
namespace Details {

template<class ScalarType, class MV, class MAT>
void
Chebyshev<ScalarType, MV, MAT>::
checkConstructorInput () const
{
  TEUCHOS_TEST_FOR_EXCEPTION(STS::isComplex, std::logic_error,
    "Ifpack2::Details::Chebyshev: This class' implementation of Chebyshev "
    "iteration only works for real-valued, symmetric positive definite "
    "matrices.  However, you instantiated this class for ScalarType=" 
    << Teuchos::TypeNameTraits<ScalarType>::name () << ", which is a complex-"
    "valued type.  While this may be algorithmically correct if all of the "
    "complex numbers in the matrix have zero imaginary part, we forbid using "
    "complex ScalarType altogether in order to remind you of the limitations "
    "of our implementation (and of the algorithm itself).");
  TEUCHOS_TEST_FOR_EXCEPTION(A_.is_null (), std::invalid_argument,
    "Ifpack2::Details::Chebyshev: Input matrix to constructor is null.");
  TEUCHOS_TEST_FOR_EXCEPTION(
    A_->getGlobalNumRows() != A_->getGlobalNumCols(), 
    std::invalid_argument,
    "Ifpack2::Details::Chebyshev: The input matrix A must be square.  "
    "A has " << A_->getGlobalNumRows() << " rows and " 
    << A_->getGlobalNumCols() << " columns.");

  // In a debug build, test that the domain and range Maps of the
  // matrix are the same.
#ifdef HAVE_TEUCHOS_DEBUG
  Teuchos::RCP<const map_type> domainMap = A_->getDomainMap ();
  Teuchos::RCP<const map_type> rangeMap = A_->getRangeMap ();

  // The relation 'isSameAs' is transitive.  It's also a collective,
  // so we don't have to do a "shared" test for exception (i.e., a
  // global reduction on the test value).  Do the raw pointer
  // comparison first, to avoid a collective in the common case.
  TEUCHOS_TEST_FOR_EXCEPTION(
     domainMap.getRawPtr () != rangeMap.getRawPtr () ||
     ! domainMap->isSameAs (*rangeMap),
     std::invalid_argument,
     "Ifpack2::Details::Chebyshev: The domain Map and range Map of the matrix "
     "must be the same (in the sense of isSameAs()).  We only check for this "
     "if Trilinos was built with the CMake configuration option Teuchos_ENABLE_"
     "DEBUG set to ON.");
#endif // HAVE_TEUCHOS_DEBUG
}

template<class ScalarType, class MV, class MAT>
Chebyshev<ScalarType, MV, MAT>::
Chebyshev (Teuchos::RCP<const MAT> A) : 
  A_ (A),
  computedLambdaMax_ (STS::nan ()),
  computedLambdaMin_ (STS::nan ()),
  lambdaMax_ (STS::nan ()),
  lambdaMin_ (STS::nan ()),
  eigRatio_ (Teuchos::as<ST> (30)),
  minDiagVal_ (STS::eps ()),
  numIters_ (1),
  eigMaxIters_ (10),
  zeroStartingSolution_ (true),
  textbookAlgorithm_ (false),
  computeMaxResNorm_ (false)
{
  checkConstructorInput ();
}

template<class ScalarType, class MV, class MAT>
Chebyshev<ScalarType, MV, MAT>::
Chebyshev (Teuchos::RCP<const MAT> A, Teuchos::ParameterList& params) : 
  A_ (A), 
  computedLambdaMax_ (STS::nan ()),
  computedLambdaMin_ (STS::nan ()),
  lambdaMax_ (STS::nan ()),
  lambdaMin_ (STS::nan ()),
  eigRatio_ (Teuchos::as<ST> (30)),
  minDiagVal_ (STS::eps ()),
  numIters_ (1),
  eigMaxIters_ (10),
  zeroStartingSolution_ (true),
  textbookAlgorithm_ (false),
  computeMaxResNorm_ (false)
{
  checkConstructorInput ();
  setParameters (params);
}

template<class ScalarType, class MV, class MAT>
void
Chebyshev<ScalarType, MV, MAT>::
setParameters (Teuchos::ParameterList& plist) {
  using Teuchos::RCP;
  using Teuchos::rcp;
  using Teuchos::rcp_const_cast;
  using Teuchos::rcpFromRef;

  // Note to developers: The logic for this method is complicated,
  // because we want to accept Ifpack and ML parameters whenever
  // possible, but we don't want to add their default values to the
  // user's ParameterList.  That's why we do all the isParameter()
  // checks, instead of using the two-argument version of get()
  // everywhere.  The min and max eigenvalue parameters are also a
  // special case, because we decide whether or not to do eigenvalue
  // analysis based on whether the user supplied the max eigenvalue.

  // Default values of all the parameters.
  const ST defaultLambdaMax = STS::nan ();
  const ST defaultLambdaMin = STS::nan ();
  // 30 is Ifpack::Chebyshev's default.  ML has a different default
  // eigRatio for smoothers and the coarse-grid solve (if using
  // Chebyshev for that).  The former uses 20; the latter uses 30.
  // We're testing smoothers here, so use 20.  (However, if you give
  // ML an Epetra matrix, it will use Ifpack for Chebyshev, in which
  // case it would defer to Ifpack's default settings.)
  const ST defaultEigRatio = Teuchos::as<ST> (30);
  const ST defaultMinDiagVal = STS::eps ();
  const int defaultNumIters = 1;
  const int defaultEigMaxIters = 10;
  const bool defaultZeroStartingSolution = true; // Ifpack::Chebyshev default
  const bool defaultTextbookAlgorithm = false;
  const bool defaultComputeMaxResNorm = false;

  // We'll set the instance data transactionally, after all reads
  // from the ParameterList.  That way, if any of the ParameterList
  // reads fail (e.g., due to the wrong parameter type), we will not
  // have left the instance data in a half-changed state.
  RCP<const V> userInvDiag;
  ST lambdaMax = defaultLambdaMax;
  ST lambdaMin = defaultLambdaMin;
  ST eigRatio = defaultEigRatio;
  ST minDiagVal = defaultMinDiagVal;
  int numIters = defaultNumIters;
  int eigMaxIters = defaultEigMaxIters;
  bool zeroStartingSolution = defaultZeroStartingSolution;
  bool textbookAlgorithm = defaultTextbookAlgorithm;
  bool computeMaxResNorm = defaultComputeMaxResNorm;

  // Fetch the parameters from the ParameterList.  Defer all
  // externally visible side effects until we have finished all
  // ParameterList interaction.  This makes the method satisfy the
  // strong exception guarantee.

  // Get the user-supplied inverse diagonal.
  //
  // Check for a raw pointer (const V* or V*), for Ifpack
  // compatibility, as well as for an RCP<const V> or RCP<V>.  We'll
  // copy the vector anyway, so it doesn't matter whether it's const
  // or nonconst.
  if (plist.isParameter ("chebyshev: operator inv diagonal")) {
    try { // Could the type be const V*?
      const V* rawUserInvDiag = plist.get<const V*> ("chebyshev: operator inv diagonal");
      // It's OK to have a nonowning reference; we'll copy the vector anyway.
      userInvDiag = rcp (rawUserInvDiag, false);
    } catch (Teuchos::Exceptions::InvalidParameterType&) {
    }
    if (userInvDiag.is_null ()) {
      try { // Could the type be V*?
	V* rawUserInvDiag = plist.get<V*> ("chebyshev: operator inv diagonal");
	// It's OK to have a nonowning reference; we'll copy the vector anyway.
	userInvDiag = rcp (const_cast<const V*> (rawUserInvDiag), false);
      } catch (Teuchos::Exceptions::InvalidParameterType&) {
      }
    }
    if (userInvDiag.is_null ()) {
      try { // Could the type be RCP<const V>?
	userInvDiag = plist.get<RCP<const V> > ("chebyshev: operator inv diagonal");
      } catch (Teuchos::Exceptions::InvalidParameterType&) {
      }
    }
    if (userInvDiag.is_null ()) {
      try { // Could the type be RCP<const V>?
	RCP<V> userInvDiagNonconst = plist.get<RCP<V> > ("chebyshev: operator inv diagonal");
	userInvDiag = rcp_const_cast<const V> (userInvDiagNonconst);
      } catch (Teuchos::Exceptions::InvalidParameterType&) {
      }
    }
    // We've tried all the possible types.  If we got something, then
    // make a range Map copy of it.
    if (! userInvDiag.is_null ()) {
      userInvDiag = makeRangeMapVector (*userInvDiag);
    }
  }

  // Don't fill in defaults for the max or min eigenvalue, because
  // this class uses the existence of those parameters to determine
  // whether it should do eigenanalysis.
  if (plist.isParameter ("chebyshev: max eigenvalue")) {
    lambdaMax = plist.get<ST> ("chebyshev: max eigenvalue");
  }
  if (plist.isParameter ("chebyshev: min eigenvalue")) {
    lambdaMin = plist.get<ST> ("chebyshev: min eigenvalue");
  }

  // Only fill in Ifpack2's name for the default parameter, not ML's.
  if (plist.isParameter ("smoother: Chebyshev alpha")) { // ML compatibility
    eigRatio = plist.get<ST> ("smoother: Chebyshev alpha");
  }
  // Ifpack2's name overrides ML's name.
  eigRatio = plist.get ("chebyshev: ratio eigenvalue", eigRatio);

  // Same name in Ifpack2 and Ifpack.
  minDiagVal = plist.get ("chebyshev: min diagonal value", minDiagVal);

  // Only fill in Ifpack2's name, not ML's or Ifpack's.
  if (plist.isParameter ("smoother: sweeps")) { // ML compatibility
    numIters = plist.get<int> ("smoother: sweeps");
  } // Ifpack's name overrides ML's name.
  if (plist.isParameter ("relaxation: sweeps")) { // Ifpack compatibility
    numIters = plist.get<int> ("relaxation: sweeps");
  } // Ifpack2's name overrides Ifpack's name.
  numIters = plist.get ("chebyshev: degree", numIters);

  // The last parameter name overrides the first.
  if (plist.isParameter ("eigen-analysis: iterations")) { // ML compatibility
    eigMaxIters = plist.get<int> ("eigen-analysis: iterations");
  } // Ifpack2's name overrides ML's name.
  eigMaxIters = plist.get ("chebyshev: eigenvalue max iterations", eigMaxIters);

  zeroStartingSolution = plist.get ("chebyshev: zero starting solution", zeroStartingSolution);

  // We don't want to fill these parameters in, because they shouldn't
  // be visible to Ifpack2::Chebyshev users.
  if (plist.isParameter ("chebyshev: textbook algorithm")) {
    textbookAlgorithm = plist.get<bool> ("chebyshev: textbook algorithm");
  }
  if (plist.isParameter ("chebyshev: compute max residual norm")) {
    computeMaxResNorm = plist.get<bool> ("chebyshev: compute max residual norm");
  }

  // Test for Ifpack parameters that we won't ever implement here.
  // Be careful to use the one-argument version of get(), since the
  // two-argment version adds the parameter if it's not there.
  TEUCHOS_TEST_FOR_EXCEPTION(
    plist.isParameter ("chebyshev: use block mode") && 
    ! plist.get<bool> ("chebyshev: use block mode"),
    std::invalid_argument,
    "Ifpack2::Chebyshev requires that if you supply the Ifpack parameter "
    "\"chebyshev: use block mode\", it must be set to false.  Ifpack2's "
    "Chebyshev does not implement Ifpack's block mode.");
  TEUCHOS_TEST_FOR_EXCEPTION(
    plist.isParameter ("chebyshev: solve normal equations") && 
    ! plist.get<bool> ("chebyshev: solve normal equations"),
    std::invalid_argument,
    "Ifpack2::Chebyshev does not and will never implement the Ifpack "
    "parameter \"chebyshev: solve normal equations\".  If you want to solve "
    "the normal equations, construct a Tpetra::Operator that implements "
    "A^* A, and use Chebyshev to solve A^* A x = A^* b.");

  // Test for Ifpack parameters that we haven't implemented yet.
  //
  // For now, we only check that this ML parameter, if provided, has
  // the one value that we support.  We consider other values "invalid
  // arguments" rather than "logic errors," because Ifpack does not
  // implement eigenanalyses other than the power method.
  std::string eigenAnalysisType ("power-method");
  if (plist.isParameter ("eigen-analysis: type")) {
    eigenAnalysisType = plist.get<std::string> ("eigen-analysis: type");
    TEUCHOS_TEST_FOR_EXCEPTION(
      eigenAnalysisType != "power-method" && 
      eigenAnalysisType != "power method",
      std::invalid_argument,
      "Ifpack2::Chebyshev: This class supports the ML parameter \"eigen-"
      "analysis: type\" for backwards compatibility.  However, Ifpack2 "
      "currently only supports the \"power-method\" option for this "
      "parameter.  This imitates Ifpack, which only implements the power "
      "method for eigenanalysis.");
  }

  userInvDiag_ = userInvDiag;
  lambdaMax_ = lambdaMax;
  lambdaMin_ = lambdaMin;
  eigRatio_ = eigRatio;
  minDiagVal_ = minDiagVal;
  numIters_ = numIters;
  eigMaxIters_ = eigMaxIters;
  zeroStartingSolution_ = zeroStartingSolution;
  textbookAlgorithm_ = textbookAlgorithm;
  computeMaxResNorm_ = computeMaxResNorm;
}

template<class ScalarType, class MV, class MAT>
void
Chebyshev<ScalarType, MV, MAT>::
compute () {
  if (userInvDiag_.is_null ()) {
    // The matrix may have changed, and the parameters also affect
    // this process, so recompute the inverse diagonal.
    D_ = makeInverseDiagonal (*A_);
  } else {
    D_ = userInvDiag_;
  }

  // The matrix may have changed, so we always compute the
  // eigenvalue estimates, even if we computed them before.
  // However, if the user gave us lambdaMax already (if it's not
  // NaN), then don't (re)compute it.
  if (STS::isnaninf (lambdaMax_)) {
    const ST computedLambdaMax = powerMethod (*A_, *D_, eigMaxIters_);
    const ST computedLambdaMin = computedLambdaMax / eigRatio_;

    // Defer "committing" results until all computations succeeded.
    computedLambdaMax_ = computedLambdaMax;
    computedLambdaMin_ = computedLambdaMin;
  }
}

template<class ScalarType, class MV, class MAT>
typename Chebyshev<ScalarType, MV, MAT>::MT
Chebyshev<ScalarType, MV, MAT>::
apply (const MV& B, MV& X) {
  ST eigRatio = eigRatio_;
  ST lambdaMax = lambdaMax_;
  ST lambdaMin = lambdaMax / eigRatio_; // lambdaMin_; (???)

  // FIXME (mfh 22 Jan 2013) We really only want to check if it's
  // NaN.  Inf means something different.  However,
  // Teuchos::ScalarTraits doesn't distinguish the two cases.
  if (STS::isnaninf (lambdaMax)) {
    lambdaMax = computedLambdaMax_;
  }
  TEUCHOS_TEST_FOR_EXCEPTION(
    STS::isnaninf (lambdaMax), 
    std::runtime_error, 
    "Chebyshev::apply: Both lambdaMax_ and computedLambdaMax_ are NaN or Inf.  "
    "This means one of the following: (a) you didn't call compute() before "
    "calling apply(), "
    "(b) you didn't call compute() after calling setParameters(), or "
    "(c) there is a bug in this class (compute() has not done the "
    "eigenanalysis that it should have done).");
  if (STS::isnaninf (lambdaMin)) {
    lambdaMin = computedLambdaMin_;
  }
  TEUCHOS_TEST_FOR_EXCEPTION(
    STS::isnaninf (lambdaMin), 
    std::runtime_error, 
    "Chebyshev::apply: Both lambdaMin_ and computedLambdaMin_ are NaN or Inf.  "
    "This means one of the following: (a) you didn't call compute() before "
    "calling apply(), "
    "(b) you didn't call compute() after calling setParameters(), or "
    "(c) there is a bug in this class (compute() has not done the "
    "eigenanalysis that it should have done).");
  TEUCHOS_TEST_FOR_EXCEPTION(
    STS::isnaninf (eigRatio), 
    std::logic_error, 
    "Chebyshev::apply: eigRatio is NaN or Inf.");
  TEUCHOS_TEST_FOR_EXCEPTION(
    D_.is_null (),
    std::runtime_error, 
    "Chebyshev::apply: The vector of diagonal entries of the matrix is null.  "
    "This means either that you didn't call compute() before calling apply(), "
    "or that you didn't call compute() after calling setParameters().");

  if (! textbookAlgorithm_) {
    const ST one = Teuchos::as<ST> (1);
<<<<<<< HEAD
    const ST diff = lambdaMax - one;
    const ST tol = Teuchos::as<ST> (1.0e-6);
    if (STS::magnitude(diff) < STS::magnitude(tol)) {
=======
    if (STS::magnitude (lambdaMax - one) < Teuchos::as<MT> (1.0e-6)) {
>>>>>>> d3dcfa19
      lambdaMin = one;
      lambdaMax = lambdaMin;
      eigRatio = one; // Ifpack doesn't include this line.
    }
    ifpackApplyImpl (*A_, B, X, numIters_, lambdaMax, lambdaMin, eigRatio, *D_);
  } else {
    textbookApplyImpl (*A_, B, X, numIters_, lambdaMax, lambdaMin, eigRatio, *D_);
  }

  if (computeMaxResNorm_) {
    MV R (B.getMap (), B.getNumVectors ());
    computeResidual (R, B, *A_, X);
    Teuchos::Array<MT> norms (B.getNumVectors ());
    R.norm2 (norms ());
    return *std::max_element (norms.begin (), norms.end ());
  } else {
    return Teuchos::as<MT> (0);
  }
}

template<class ScalarType, class MV, class MAT>
void
Chebyshev<ScalarType, MV, MAT>::
print (std::ostream& out) {
  using std::endl;
  out << "Chebyshev:" << endl
      << "- computedLambdaMax_ = " << computedLambdaMax_ << endl
      << "- computedLambdaMin_ = " << computedLambdaMin_ << endl
      << "- lambdaMax_ = " << lambdaMax_ << endl
      << "- lambdaMin_ = " << lambdaMin_ << endl
      << "- eigRatio_ = " << eigRatio_ << endl
      << "- numIters_ = " << numIters_ << endl
      << "- eigMaxIters_ = " << eigMaxIters_ << endl
      << "- textbookAlgorithm_ = " << textbookAlgorithm_ << endl;
}

template<class ScalarType, class MV, class MAT>
void
Chebyshev<ScalarType, MV, MAT>::
computeResidual (MV& R, const MV& B, const MAT& A, const MV& X, 
		 const Teuchos::ETransp mode) 
{
  R = B;
  A.apply (X, R, mode, -STS::one(), STS::one());
}

template<class ScalarType, class MV, class MAT>
void
Chebyshev<ScalarType, MV, MAT>::
solve (MV& Z, const V& D_inv, const MV& R) {
  Z.elementWiseMultiply (STS::one(), D_inv, R, STS::zero());
}

template<class ScalarType, class MV, class MAT>
void
Chebyshev<ScalarType, MV, MAT>::
solve (MV& Z, const ST alpha, const V& D_inv, const MV& R) {
  Z.elementWiseMultiply (alpha, D_inv, R, STS::zero());
}

template<class ScalarType, class MV, class MAT>
Teuchos::RCP<typename Chebyshev<ScalarType, MV, MAT>::V>
Chebyshev<ScalarType, MV, MAT>::
makeInverseDiagonal (const MAT& A) const {
  using Teuchos::RCP;

  RCP<V> D_rowMap (new V (A.getGraph ()->getRowMap ()));
  A.getLocalDiagCopy (*D_rowMap);
  RCP<V> D_rangeMap = makeRangeMapVector (*D_rowMap);

  // Invert the diagonal entries, replacing entries less than
  // machine precision with machine precision.
  typedef Kokkos::MultiVector<ST, typename MAT::node_type> KMV;
  KMV& localDiag = D_rangeMap->getLocalMVNonConst ();
  typedef Kokkos::DefaultArithmetic<KMV> KMVT;
  KMVT::ReciprocalThreshold (localDiag, minDiagVal_);
  return D_rangeMap;
}

template<class ScalarType, class MV, class MAT>
Teuchos::RCP<typename Chebyshev<ScalarType, MV, MAT>::V>
Chebyshev<ScalarType, MV, MAT>::
makeRangeMapVector (const V& D) const {
  using Teuchos::RCP;
  using Teuchos::rcp;
  typedef Tpetra::Export<typename MV::local_ordinal_type,
			 typename MV::global_ordinal_type,
			 typename MV::node_type> export_type;
  RCP<const map_type> sourceMap = D.getMap ();
  RCP<const map_type> rangeMap = A_->getRangeMap ();
  RCP<const map_type> rowMap = A_->getRowMap ();
  RCP<V> D_out;

  if (rangeMap.getRawPtr () == sourceMap.getRawPtr ()) {
    // The given vector's Map is identical to the matrix's range Map.
    // That means we don't need to Export.  (We don't call isSameAs()
    // here, because that takes at least one global reduction.  This
    // is the fast path.  We may call isSameAs() in the slow path
    // below, to avoid an even slower path.
    D_out = rcp (new V (D));
  }
  else { // We need to Export.
    RCP<const export_type> exporter;
    // Making an Export object from scratch is expensive enough that
    // it's worth the O(1) global reductions to call isSameAs(), to
    // see if we can avoid that cost.
    if (sourceMap.getRawPtr () == rowMap.getRawPtr () || 
	sourceMap->isSameAs (*rowMap)) {
      // We can reuse the matrix's Export object, if there is one.
      exporter = A_->getGraph ()->getExporter ();
    }
    else { // We have to make a new Export object.
      exporter = rcp (new export_type (sourceMap, rangeMap));
    }
     
    D_out = rcp (new V (D));
    if (exporter.is_null ()) { 
      // Row Map and range Map are the same; no need to Export.
      *D_out = D;
    }
    else {
      D_out->doExport (D, *exporter, Tpetra::ADD);
    }
  } // if we don't need to Export, or if we do

  return D_out;
}


template<class ScalarType, class MV, class MAT>
void
Chebyshev<ScalarType, MV, MAT>::
textbookApplyImpl (const MAT& A,
		   const MV& B,
		   MV& X,
		   const int numIters,
		   const ST lambdaMax,
		   const ST lambdaMin,
		   const ST eigRatio,
		   const V& D_inv) const
{
  (void) lambdaMin; // Forestall compiler warning.
  const ST myLambdaMin = lambdaMax / eigRatio;

  const ST zero = Teuchos::as<ST> (0);
  const ST one = Teuchos::as<ST> (1);
  const ST two = Teuchos::as<ST> (2);
  const ST d = (lambdaMax + myLambdaMin) / two; // Ifpack2 calls this theta
  const ST c = (lambdaMax - myLambdaMin) / two; // Ifpack2 calls this 1/delta

  if (zeroStartingSolution_ && numIters > 0) {
    // If zero iterations, then input X is output X.
    X.putScalar (zero);
  }
  MV R (B.getMap (), B.getNumVectors (), false);
  MV P (B.getMap (), B.getNumVectors (), false);
  MV Z (B.getMap (), B.getNumVectors (), false);
  ST alpha, beta;
  for (int i = 0; i < numIters; ++i) {
    computeResidual (R, B, A, X); // R = B - A*X
    solve (Z, D_inv, R); // z = D_inv * R, that is, D \ R.
    if (i == 0) {
      P = Z;
      alpha = two / d;
    } else {
      //beta = (c * alpha / two)^2;
      //const ST sqrtBeta = c * alpha / two;
      //beta = sqrtBeta * sqrtBeta;
      beta = alpha * (c/two) * (c/two);
      alpha = one / (d - beta);
      P.update (one, Z, beta); // P = Z + beta*P
    }
    X.update (alpha, P, one); // X = X + alpha*P
    // If we compute the residual here, we could either do R = B -
    // A*X, or R = R - alpha*A*P.  Since we choose the former, we
    // can move the computeResidual call to the top of the loop.
  }
}

template<class ScalarType, class MV, class MAT>
void
Chebyshev<ScalarType, MV, MAT>::
ifpackApplyImpl (const MAT& A,
		 const MV& B,
		 MV& X,
		 const int numIters,
		 const ST lambdaMax,
		 const ST lambdaMin,
		 const ST eigRatio,
		 const V& D_inv) 
{
  if (numIters <= 0) {
    return;
  }
  const ST one = Teuchos::as<ST> (1);
  const ST two = Teuchos::as<ST> (2);

  // Quick solve when the matrix A is the identity.
  if (lambdaMin == one && lambdaMax == lambdaMin) {
    solve (X, D_inv, B);
    return;
  }

  // Initialize coefficients
  const ST alpha = lambdaMax / eigRatio;
  const ST beta = Teuchos::as<ST> (1.1) * lambdaMax;
  const ST delta = two / (beta - alpha);
  const ST theta = (beta + alpha) / two;
  const ST s1 = theta * delta;

  // Fetch cached temporary vectors.
  Teuchos::RCP<MV> V_ptr, W_ptr;
  makeTempMultiVectors (V_ptr, W_ptr, B);

  // mfh 28 Jan 2013: We write V1 instead of V, so as not to confuse
  // the multivector V with the typedef V (for Tpetra::Vector).
  //MV V1 (B.getMap (), B.getNumVectors (), false);
  //MV W (B.getMap (), B.getNumVectors (), false);
  MV& V1 = *V_ptr;
  MV& W = *W_ptr;
  const ST oneOverTheta = one / theta;

  // Special case for the first iteration.
  if (! zeroStartingSolution_) {
    computeResidual (V1, B, A, X); // V1 = B - A*X
    solve (W, one/theta, D_inv, V1); // W = (1/theta)*D_inv*(B-A*X)
    X.update (one, W, one); // X = X + W
  } else {
    solve (W, one/theta, D_inv, B); // W = (1/theta)*D_inv*B
    X = W; // X = 0 + W
  }

  // The rest of the iterations.
  ST rhok = one / s1;
  ST rhokp1, dtemp1, dtemp2;
  for (int deg = 1; deg < numIters; ++deg) {
    computeResidual (V1, B, A, X); // V1 = B - A*X

    rhokp1 = one / (two * s1 - rhok);
    dtemp1 = rhokp1 * rhok;
    dtemp2 = two * rhokp1 * delta;
    rhok = rhokp1;

    W.scale (dtemp1);
    W.elementWiseMultiply (dtemp2, D_inv, V1, one);
    X.update (one, W, one);
  }
}

template<class ScalarType, class MV, class MAT>
typename Chebyshev<ScalarType, MV, MAT>::ST
Chebyshev<ScalarType, MV, MAT>::
powerMethod (const MAT& A, const V& D_inv, const int numIters) {
  const ST zero = Teuchos::as<ST> (0);
  const ST one = Teuchos::as<ST> (1);
  ST lambdaMax = zero;
  ST RQ_top, RQ_bottom, norm;

  V x (A.getDomainMap ());
  V y (A.getRangeMap ());
  x.randomize ();
  norm = x.norm2 ();
  TEUCHOS_TEST_FOR_EXCEPTION(norm == zero, std::runtime_error, 
    "Chebyshev::powerMethod: Tpetra::Vector::randomize filled the vector "
    "with zeros.  This is not impossible, but is unlikely.");

  x.scale (one / norm);
  for (int iter = 0; iter < numIters; ++iter) {
    A.apply (x, y);
    solve (y, D_inv, y);
    RQ_top = y.dot (x);
    RQ_bottom = x.dot (x);
    lambdaMax = RQ_top / RQ_bottom;
    norm = y.norm2 ();
    if (norm == zero) { // Return something reasonable.
      return zero;
    }
    x.update (one / norm, y, zero);
  }
  return lambdaMax;
}

template<class ScalarType, class MV, class MAT>
Teuchos::RCP<const MAT>
Chebyshev<ScalarType, MV, MAT>::
getMatrix() const {
  return A_;
}

template<class ScalarType, class MV, class MAT>
bool
Chebyshev<ScalarType, MV, MAT>::
hasTransposeApply() const {
  // Technically, this is true, because the matrix must be symmetric.
  return true;
}

template<class ScalarType, class MV, class MAT>
void
Chebyshev<ScalarType, MV, MAT>::
makeTempMultiVectors (Teuchos::RCP<MV>& V1,
		      Teuchos::RCP<MV>& W,
		      const MV& X)
{
  // Don't fill the vectors with zeros.
  if (V_.is_null ()) {
    V_ = Teuchos::rcp (new MV (X.getMap (), X.getNumVectors (), false));
  }
  if (W_.is_null ()) {
    W_ = Teuchos::rcp (new MV (X.getMap (), X.getNumVectors (), false));
  }
  V1 = V_;
  W = W_;
}

} // namespace Details
} // namespace Ifpack2

#endif // IFPACK2_DETAILS_CHEBYSHEV_DEF_HPP<|MERGE_RESOLUTION|>--- conflicted
+++ resolved
@@ -390,13 +390,7 @@
 
   if (! textbookAlgorithm_) {
     const ST one = Teuchos::as<ST> (1);
-<<<<<<< HEAD
-    const ST diff = lambdaMax - one;
-    const ST tol = Teuchos::as<ST> (1.0e-6);
-    if (STS::magnitude(diff) < STS::magnitude(tol)) {
-=======
     if (STS::magnitude (lambdaMax - one) < Teuchos::as<MT> (1.0e-6)) {
->>>>>>> d3dcfa19
       lambdaMin = one;
       lambdaMax = lambdaMin;
       eigRatio = one; // Ifpack doesn't include this line.
