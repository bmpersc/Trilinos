--- conflicted
+++ resolved
@@ -92,25 +92,7 @@
 
   RCP<const tMVector_t> coordsConst = rcp_const_cast<const tMVector_t>(coords);
 
-<<<<<<< HEAD
-#if 0
-  int dim = coords->getNumVectors();
-  scalar_t *x=NULL, *y=NULL, *z=NULL;
-  x = coords->getDataNonConst(0).getRawPtr();
-
-  if (dim > 1){
-    y = coords->getDataNonConst(1).getRawPtr();
-    if (dim > 2)
-      z = coords->getDataNonConst(2).getRawPtr();
-  }
-
-  typedef Zoltan2::BasicCoordinateAdapter<tMVector_t> inputAdapter_t;
-  inputAdapter_t ia(localCount, globalIds, x, y, z, 1, 1, 1);
-#else
   typedef Zoltan2::XpetraMultiVectorAdapter<tMVector_t> inputAdapter_t;
-=======
-  typedef Zoltan2::XpetraMultiVectorInput<tMVector_t> inputAdapter_t;
->>>>>>> 8d3e4102
   inputAdapter_t ia(coordsConst);
   if (me == 0)
     cout << "Adapter constructed" << endl;
