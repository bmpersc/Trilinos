--- conflicted
+++ resolved
@@ -1,9 +1,3 @@
-// @HEADER
-//
-// ***********************************************************************
-<<<<<<< HEAD
-//                Copyright message goes here.   TODO
-=======
 //
 //   Zoltan2: A package of combinatorial algorithms for scientific computing
 //                  Copyright 2012 Sandia Corporation
@@ -42,10 +36,6 @@
 //                    Erik Boman        (egboman@sandia.gov)
 //                    Siva Rajamanickam (srajama@sandia.gov)
 //
->>>>>>> 6f5f6c99
-// ***********************************************************************
-//
-// @HEADER
 
 /*! \file Zoltan2_Parameters.hpp
     \brief Defines Parameter related enumerators, declares functions.
