--- conflicted
+++ resolved
@@ -90,13 +90,13 @@
   ModelType modelType_;
   std::string algorithm_;
 
-  // Suppose Array<size_t> partIds = partIdsForIdx[w].  If partIds.size() > 0
+  // Suppose Array<size_t> partIds = partIdsForIdx_[w].  If partIds.size() > 0
   // then the user supplied part sizes for weight index "w", and the sizes
   // corresponding to the Ids in partIds are partSizesForIdx[w].
   // TODO implement set methods
 
-  Array<Array<size_t> > partIdsForIdx;
-  Array<Array<double> > partSizesForIdx;
+  Array<Array<size_t> > partIdsForIdx_;
+  Array<Array<double> > partSizesForIdx_;
 };
 
 ////////////////////////////////////////////////////////////////////////
@@ -110,23 +110,19 @@
   typedef typename Adapter::lno_t lno_t;
   typedef typename Adapter::base_adapter_t base_adapter_t;
 
-<<<<<<< HEAD
   // Create the solution. The algorithm will query the Solution
   //   for part and weight information. The algorithm will
   //   update the solution with part assignments and quality
   //   metrics.  The Solution object itself will convert our internal
   //   global numbers back to application global Ids.
-=======
+
   size_t nObj = this->generalModel_->getLocalNumObjects();
 
   size_t numGlobalParts = 
     partitioningParams_->get<size_t>(string("num_global_parts"));
 
-  // Create the solution.   TODO add exception handling
->>>>>>> d864035d
-
   solution_ = rcp(new PartitioningSolution<gid_t,lno_t,gno_t>(env_,
-   generalModel_, partIdsForIdx, partSizesForIdx));
+   generalModel_, partIdsForIdx_, partSizesForIdx_));
 
   // Call the algorithm
 
