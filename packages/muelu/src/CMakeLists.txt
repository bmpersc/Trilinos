INCLUDE(TrilinosCreateClientTemplateHeaders)

# Note about the use of wildcard in CMakeLists.txt: CMake dont't know
# when new files is added. You need to re-run CMake manually to
# regenerate a build system incorporating the new file.
# YOU MUST ALSO TOUCH A CMAKE CONFIGURATION FILE WHEN YOU PUSH THE NEW
# FILE TO FORCE THE RECONFIGURE ON OTHER PEOPLE'S BUILDS.

#
# Package-specific configuration options
#

TRIBITS_CONFIGURE_FILE(${PACKAGE_NAME}_config.hpp)

#
# Define the header and source files (and directories)
#

SET(DIR  ${CMAKE_CURRENT_SOURCE_DIR})
SET(BDIR ${CMAKE_CURRENT_BINARY_DIR})


INCLUDE_DIRECTORIES(${DIR})
INCLUDE_DIRECTORIES(${DIR}/Graph)
INCLUDE_DIRECTORIES(${DIR}/Graph/BrickAggregation)
INCLUDE_DIRECTORIES(${DIR}/Graph/UncoupledAggregation)
INCLUDE_DIRECTORIES(${DIR}/Graph/UserAggregation)
INCLUDE_DIRECTORIES(${DIR}/Headers)
INCLUDE_DIRECTORIES(${DIR}/Interface)
INCLUDE_DIRECTORIES(${DIR}/Interface/FacadeClasses)
INCLUDE_DIRECTORIES(${DIR}/Misc)
INCLUDE_DIRECTORIES(${DIR}/MueCentral)
INCLUDE_DIRECTORIES(${DIR}/Rebalancing)
INCLUDE_DIRECTORIES(${DIR}/Smoothers)
INCLUDE_DIRECTORIES(${DIR}/Transfers/BaseClass)
INCLUDE_DIRECTORIES(${DIR}/Smoothers/BlockedSmoothers)
INCLUDE_DIRECTORIES(${DIR}/Transfers/BlockedTransfers)
INCLUDE_DIRECTORIES(${DIR}/Transfers/Generic)
INCLUDE_DIRECTORIES(${DIR}/Transfers/Energy-Minimization)
INCLUDE_DIRECTORIES(${DIR}/Transfers/Energy-Minimization/Solvers)
INCLUDE_DIRECTORIES(${DIR}/Transfers/GeneralGeometric)
INCLUDE_DIRECTORIES(${DIR}/Transfers/Geometric-Interpolation)
INCLUDE_DIRECTORIES(${DIR}/Transfers/Smoothed-Aggregation)
INCLUDE_DIRECTORIES(${DIR}/Transfers/Petrov-Galerkin-SA)
INCLUDE_DIRECTORIES(${DIR}/Transfers/User)
INCLUDE_DIRECTORIES(${DIR}/Transfers/SemiCoarsen)
INCLUDE_DIRECTORIES(${DIR}/Utils)
INCLUDE_DIRECTORIES(${DIR}/Utils/ForwardDeclaration)
if (${PACKAGE_NAME}_ENABLE_Epetra)
  INCLUDE_DIRECTORIES(${DIR}/../adapters/epetra)
ENDIF()
if (${PACKAGE_NAME}_ENABLE_Tpetra)
  INCLUDE_DIRECTORIES(${DIR}/../adapters/tpetra)
ENDIF()
if (${PACKAGE_NAME}_ENABLE_AmgX)
  INCLUDE_DIRECTORIES(${DIR}/../adapters/amgx)
ENDIF()

if (${PACKAGE_NAME}_ENABLE_Intrepid2)
INCLUDE_DIRECTORIES(${DIR}/Transfers/PCoarsen)
ENDIF()

# Function to generate ETI (explicit template instantiation) files
# from a template and list of class names

IF (${PACKAGE_NAME}_ENABLE_SPLIT_ETI_CPP_FILES)

#########################################################
## TAW: 2/1/16
## CMake-based ETI system inspired by Tpetra ETI
## - auto generate *.cpp files for (all) MueLu classes
## - split *.cpp files into extra cpp files for
##   each configuration. This may slow down the compilation
##   process.
#########################################################
FUNCTION(MUELU_PROCESS_ETI_TEMPLATE TEMPLATE_FILE_DIR ETI_CLASSES PROCESSED_FILE SOURCES_LIST SKIP_SCALAR_INSTANTIATION)

  # Make sure that Tpetra actually defined these variables, even if they
  # are empty.
  # TODO: workaround for Tpetra is disabled but Epetra is enabled?
  ASSERT_DEFINED(TpetraCore_ETI_SCALARS)
  ASSERT_DEFINED(TpetraCore_ETI_LORDS)
  ASSERT_DEFINED(TpetraCore_ETI_GORDS)
  ASSERT_DEFINED(TpetraCore_ETI_NODES)

  # Exclude GlobalOrdinal types from the list of Scalar types over which
  # MueLu does ETI.
  #
  # Look at each entry in Tpetra's list of ETI Scalar types.  If it is
  # also a Tpetra ETI GlobalOrdinal type, don't append it to MueLu's
  # list of ETI Scalar types.  Otherwise, do.
  SET (MueLu_ETI_SCALARS_TEMP ) # start with the empty list
  FOREACH (scalarName IN LISTS TpetraCore_ETI_SCALARS)
    LIST (FIND TpetraCore_ETI_GORDS ${scalarName} scalarNameIndex)
    IF (-1 EQUAL scalarNameIndex) # not in the list of integer types
      LIST (APPEND MueLu_ETI_SCALARS_TEMP ${scalarName})
    ENDIF ()
  ENDFOREACH ()

  SET(MueLu_ETI_SCALARS ${MueLu_ETI_SCALARS_TEMP})
  SET(MueLu_ETI_LORDS   ${TpetraCore_ETI_LORDS})
  SET(MueLu_ETI_GORDS   ${TpetraCore_ETI_GORDS})
  SET(MueLu_ETI_NODES   ${TpetraCore_ETI_NODES})

  #MESSAGE("MueLu_ETI_SCALARS = ${MueLu_ETI_SCALARS}")
  #MESSAGE("MueLu_ETI_LORDS   = ${MueLu_ETI_LORDS}")
  #MESSAGE("MueLu_ETI_GORDS   = ${MueLu_ETI_GORDS}")
  #MESSAGE("MueLu_ETI_NODES   = ${MueLu_ETI_NODES}")

  # check whether both Epetra and Tpetra are enabled
  SET(MueLu_ETI_EpetraGuards "")
  SET(MueLu_ETI_EpetraGuards_END "")
  IF (${PACKAGE_NAME}_ENABLE_Epetra AND ${PACKAGE_NAME}_ENABLE_Tpetra)
  # both Epetra and Tpetra are enabled. The Epetra instantiation needs to be guarded
  SET(MueLu_ETI_EpetraGuards "#if ((defined(EPETRA_HAVE_OMP) && (!defined(HAVE_TPETRA_INST_OPENMP) || !defined(HAVE_TPETRA_INST_INT_INT))) || (!defined(EPETRA_HAVE_OMP) && (!defined(HAVE_TPETRA_INST_SERIAL) || !defined(HAVE_TPETRA_INST_INT_INT))))")
    SET(MueLu_ETI_EpetraGuards_END "#endif")
  ENDIF()
        
  # loop over all ETI_CLASSES
  SET(SRCS "")
  FOREACH(CLASS ${ETI_CLASSES})
    # find spearator of class name and (optional) conditions
    string(FIND ${CLASS} "-" DASHPOS)
    IF ('${DASHPOS}' STREQUAL '-1')
      string(SUBSTRING ${CLASS} 0 ${DASHPOS} CLASS_NAME)
      #MESSAGE("New class name = ${CLASS_NAME}")
      set (CONDITION_NAME "")
      set (CONDITION_NAME_END "")      
    ELSE()
      string(SUBSTRING ${CLASS} 0 ${DASHPOS} CLASS_NAME)
      #MESSAGE("New class name = ${CLASS_NAME}")
      string(SUBSTRING ${CLASS} ${DASHPOS} -1 CONDITION_NAME)
      string(REPLACE "[" "(" CONDITION_NAME ${CONDITION_NAME})
      string(REPLACE "]" ")" CONDITION_NAME ${CONDITION_NAME})
      string(REPLACE "." " " CONDITION_NAME ${CONDITION_NAME})
      string(REPLACE "-" "" CONDITION_NAME ${CONDITION_NAME})
      string(REPLACE "?" "#" CONDITION_NAME ${CONDITION_NAME})
      string(STRIP CONDITION_NAME ${CONDITION_NAME})
      #MESSAGE("New condition name = ${CONDITION_NAME}")
      set (CONDITION_NAME_END "#endif")
    ENDIF()
    
    string(REPLACE "::" "_" CLASS_FILE_NAME "${CLASS_NAME}")
    string(TOUPPER "${CLASS_FILE_NAME}" UPPER_CASE_CLASS)
    string(REPLACE "CLASS_FILE_NAME" "${CLASS_FILE_NAME}" FINAL_FILE_NAME "${PROCESSED_FILE}")
    
    # If Epetra is enabled, instantiate it on <double,int,int,EpetraNode>
    # Note: no Epetra64 support in MueLu
    # EpetraNode is defined in the template file depending on the enabled
    # Kokkos nodes (either Serial or OpenMP)
    IF (${PACKAGE_NAME}_ENABLE_Epetra)
      IF(${SKIP_SCALAR_INSTANTIATION})
        CONFIGURE_FILE("${TEMPLATE_FILE_DIR}/MueLu_ETI_LO_GO_NO_Epetra.tmpl" ${FINAL_FILE_NAME}_Epetra.cpp)
        SET(SRCS ${SRCS} ${FINAL_FILE_NAME}_Epetra.cpp)
      ELSE()
        CONFIGURE_FILE("${TEMPLATE_FILE_DIR}/MueLu_ETI_SC_LO_GO_NO_Epetra.tmpl" ${FINAL_FILE_NAME}_Epetra.cpp)
        SET(SRCS ${SRCS} ${FINAL_FILE_NAME}_Epetra.cpp)
      ENDIF()
    ENDIF()
    
    # If Tpetra is enabled create the cpp file for all combinations of template parameters
    IF (${PACKAGE_NAME}_ENABLE_Tpetra)
      FOREACH(NT ${MueLu_ETI_NODES})
      TPETRA_MANGLE_TEMPLATE_PARAMETER(NT_MANGLED "${NT}")
      TPETRA_NODE_MACRO_NAME(NT_MACRO_NAME "${NT}")
      FOREACH(GO ${MueLu_ETI_GORDS})
        TPETRA_MANGLE_TEMPLATE_PARAMETER(GO_MANGLED "${GO}")
        TPETRA_SLG_MACRO_NAME(GO_MACRO_NAME "${GO}")
        FOREACH(LO ${MueLu_ETI_LORDS})
          TPETRA_MANGLE_TEMPLATE_PARAMETER(LO_MANGLED "${LO}")
          TPETRA_SLG_MACRO_NAME(LO_MACRO_NAME "${LO}")
          
          IF(${SKIP_SCALAR_INSTANTIATION})
            CONFIGURE_FILE("${TEMPLATE_FILE_DIR}/MueLu_ETI_LO_GO_NO_Tpetra.tmpl" ${FINAL_FILE_NAME}_${LO_MACRO_NAME}_${GO_MACRO_NAME}_${NT_MACRO_NAME}.cpp)
            SET(SRCS ${SRCS} ${FINAL_FILE_NAME}_${LO_MACRO_NAME}_${GO_MACRO_NAME}_${NT_MACRO_NAME}.cpp)           
          ELSE()
            FOREACH(SC ${MueLu_ETI_SCALARS})
            TPETRA_MANGLE_TEMPLATE_PARAMETER(SC_MANGLED "${SC}")
            TPETRA_SLG_MACRO_NAME(SC_MACRO_NAME "${SC}")
            TPETRA_SC_MACRO_EXPR(SC_MACRO_EXPR "${SC}" "${GO}" "${SC_MACRO_NAME}")
    
            CONFIGURE_FILE("${TEMPLATE_FILE_DIR}/MueLu_ETI_SC_LO_GO_NO_Tpetra.tmpl" ${FINAL_FILE_NAME}_${SC_MACRO_NAME}_${LO_MACRO_NAME}_${GO_MACRO_NAME}_${NT_MACRO_NAME}.cpp)
          SET(SRCS ${SRCS} ${FINAL_FILE_NAME}_${SC_MACRO_NAME}_${LO_MACRO_NAME}_${GO_MACRO_NAME}_${NT_MACRO_NAME}.cpp)   
            ENDFOREACH() # SC
          ENDIF() # skip loop over SC
        ENDFOREACH() # LO
      ENDFOREACH() # GO
    ENDFOREACH() # NT
    
    ENDIF()
  ENDFOREACH()
  SET(${SOURCES_LIST} ${SRCS} PARENT_SCOPE)
ENDFUNCTION(MUELU_PROCESS_ETI_TEMPLATE)

##
## MUELU_ETI_CPP_SOURCES collects all filenames of the MueLu ETI *.cpp files
## These are later added to the gloabl list of source files (SOURCES)
##
SET(MUELU_ETI_CPP_SOURCES "")

##
## only build ETI *.cpp files if ETI is enabled.
##
IF(${PACKAGE_NAME}_ENABLE_EXPLICIT_INSTANTIATION)
  ##
  ## MUELU_SC_LO_GO_NO_ETI_CLASSES is a list of all class names which ETI 
  ## *.cpp files have to be generated for. Contains basically all MueLu 
  ## classes (with some exceptions, though).
  ##
  GLOBAL_SET(MUELU_SC_LO_GO_NO_ETI_CLASSES  )
  INCLUDE(Utils/ExplicitInstantiation/ETI_SC_LO_GO_NO_classes.cmake)

  ##
  ## MUELU_LO_GO_NO_ETI_CLASSES is a list of all class names which ETI 
  ## *.cpp files have to be generated for. Contains basically all MueLu 
  ## classes (with some exceptions, though).
  ##
  GLOBAL_SET ( MUELU_LO_GO_NO_ETI_CLASSES  )
  INCLUDE(Utils/ExplicitInstantiation/ETI_LO_GO_NO_classes.cmake)

  MUELU_PROCESS_ETI_TEMPLATE(
    "Utils/ExplicitInstantiation"
    "${MUELU_SC_LO_GO_NO_ETI_CLASSES}"
    "Utils/ExplicitInstantiation/CLASS_FILE_NAME"
    MueLu_ETI_SC_LO_GO_NO_SRC
    0)
  LIST(APPEND MUELU_ETI_CPP_SOURCES ${MueLu_ETI_SC_LO_GO_NO_SRC})
  
  MUELU_PROCESS_ETI_TEMPLATE(
    "Utils/ExplicitInstantiation"
    "${MUELU_LO_GO_NO_ETI_CLASSES}"
    "Utils/ExplicitInstantiation/CLASS_FILE_NAME"
    MueLu_ETI_LO_GO_NO_SRC
    1)
  LIST(APPEND MUELU_ETI_CPP_SOURCES ${MueLu_ETI_LO_GO_NO_SRC})
ENDIF()

ELSE() # do not split cpp files

#########################################################
## TAW: 9/22/15
## CMake-based ETI system inspired by Ifpack2 ETI
## - auto generate *.cpp files for (all) MueLu classes
## - do not split *.cpp files into extra cpp files for
##   each configuration
## - This is the default ETI generation system
#########################################################

FUNCTION(MUELU_PROCESS_ETI_TEMPLATE ETI_CLASSES TEMPLATE_FILE PROCESSED_FILE SOURCES_LIST)
  SET(SRCS "")
  FOREACH(CLASS ${ETI_CLASSES})
    # find spearator of class name and (optional) conditions
    string(FIND ${CLASS} "-" DASHPOS)
    IF ('${DASHPOS}' STREQUAL '-1')
      string(SUBSTRING ${CLASS} 0 ${DASHPOS} CLASS_NAME)
      #MESSAGE("New class name = ${CLASS_NAME}")
      set (CONDITION_NAME "")
      set (CONDITION_NAME_END "")      
    ELSE()
      string(SUBSTRING ${CLASS} 0 ${DASHPOS} CLASS_NAME)
      #MESSAGE("New class name = ${CLASS_NAME}")
      string(SUBSTRING ${CLASS} ${DASHPOS} -1 CONDITION_NAME)
      string(REPLACE "[" "(" CONDITION_NAME ${CONDITION_NAME})
      string(REPLACE "]" ")" CONDITION_NAME ${CONDITION_NAME})
      string(REPLACE "." " " CONDITION_NAME ${CONDITION_NAME})
      string(REPLACE "-" "" CONDITION_NAME ${CONDITION_NAME})
      string(REPLACE "?" "#" CONDITION_NAME ${CONDITION_NAME})
      string(STRIP CONDITION_NAME ${CONDITION_NAME})
      #MESSAGE("New condition name = ${CONDITION_NAME}")
      set (CONDITION_NAME_END "#endif")
    ENDIF()
    
    string(REPLACE "::" "_" CLASS_FILE_NAME "${CLASS_NAME}")
    string(TOUPPER "${CLASS_FILE_NAME}" UPPER_CASE_CLASS)
    string(REPLACE "CLASS_FILE_NAME" "${CLASS_FILE_NAME}" FINAL_FILE_NAME "${PROCESSED_FILE}")
    
    # the following generates one cpp file for all instantiations and 
    # enabled configurations
    CONFIGURE_FILE(${TEMPLATE_FILE} ${FINAL_FILE_NAME})
    #MESSAGE("Configure file ${FINAL_FILE_NAME} using template ${TEMPLATE_FILE}")
    SET(SRCS ${SRCS} ${FINAL_FILE_NAME})
    
  ENDFOREACH()
  SET(${SOURCES_LIST} ${SRCS} PARENT_SCOPE)
ENDFUNCTION(MUELU_PROCESS_ETI_TEMPLATE)

##
## MUELU_ETI_CPP_SOURCES collects all filenames of the MueLu ETI *.cpp files
## These are later added to the gloabl list of source files (SOURCES)
##
SET(MUELU_ETI_CPP_SOURCES "")

##
## only build ETI *.cpp files if ETI is enabled.
##
IF(${PACKAGE_NAME}_ENABLE_EXPLICIT_INSTANTIATION)
  ##
  ## MUELU_SC_LO_GO_NO_ETI_CLASSES is a list of all class names which ETI 
  ## *.cpp files have to be generated for. Contains basically all MueLu 
  ## classes (with some exceptions, though).
  ##
  GLOBAL_SET(MUELU_SC_LO_GO_NO_ETI_CLASSES  )
  INCLUDE(Utils/ExplicitInstantiation/ETI_SC_LO_GO_NO_classes.cmake)

  ##
  ## MUELU_LO_GO_NO_ETI_CLASSES is a list of all class names which ETI 
  ## *.cpp files have to be generated for. Contains basically all MueLu 
  ## classes (with some exceptions, though).
  ##
  GLOBAL_SET ( MUELU_LO_GO_NO_ETI_CLASSES  )
  INCLUDE(Utils/ExplicitInstantiation/ETI_LO_GO_NO_classes.cmake)

  MUELU_PROCESS_ETI_TEMPLATE(
    "${MUELU_SC_LO_GO_NO_ETI_CLASSES}"
    Utils/ExplicitInstantiation/MueLu_ETI_SC_LO_GO_NO.tmpl
    "Utils/ExplicitInstantiation/CLASS_FILE_NAME.cpp"
    MueLu_ETI_SC_LO_GO_NO_SRC)
  LIST(APPEND MUELU_ETI_CPP_SOURCES ${MueLu_ETI_SC_LO_GO_NO_SRC})
  
  MUELU_PROCESS_ETI_TEMPLATE(
    "${MUELU_LO_GO_NO_ETI_CLASSES}"
    Utils/ExplicitInstantiation/MueLu_ETI_LO_GO_NO.tmpl
    "Utils/ExplicitInstantiation/CLASS_FILE_NAME.cpp"
    MueLu_ETI_LO_GO_NO_SRC)
  LIST(APPEND MUELU_ETI_CPP_SOURCES ${MueLu_ETI_LO_GO_NO_SRC})
ENDIF()

ENDIF() # split ETI files

###############################################
#The HEADERS variable is the list of headers that will be copied to the install directory during "make install".
## TODO check this
SET(HEADERS "")
APPEND_GLOB(HEADERS ${BDIR}/${PACKAGE_NAME}_config.hpp)
APPEND_GLOB(HEADERS */*.hpp)
APPEND_GLOB(HEADERS */*/*.hpp)
APPEND_GLOB(HEADERS */*/*/*.hpp)

# Remove everything in the interface directory and add it to a list for muelu-interface instead
# NOTE: Because of the funny way the glob mactros work, the use of two slashses for the APPEND_GLOB is critical
SET(HEADERS_INTERFACE "")
APPEND_GLOB(HEADERS_INTERFACE Interface//*.hpp)
APPEND_GLOB(HEADERS_INTERFACE Interface/FacadeClasses/*.hpp)
LIST(REMOVE_ITEM HEADERS ${HEADERS_INTERFACE})


###############################################
SET(SOURCES ${MUELU_ETI_CPP_SOURCES})
APPEND_GLOB(SOURCES */*.cpp)

#APPEND_GLOB(SOURCES ${MUELU_ETI_CPP_SOURCES})  # append ETI cpp sources (if any)

## TODO are the following lines necessary???
#APPEND_GLOB(SOURCES */*/*.cpp) -> ExplicitInstantiation files must be included only if explicit instantiation is enabled
APPEND_GLOB(SOURCES Smoothers/BlockedSmoothers/*.cpp)
APPEND_GLOB(SOURCES Transfers/BaseClass/*.cpp)
APPEND_GLOB(SOURCES Transfers/BlockedTransfers/*.cpp)
APPEND_GLOB(SOURCES Transfers/Energy-Minimization/*.cpp)
APPEND_GLOB(SOURCES Transfers/Energy-Minimization/Solvers/*.cpp)
APPEND_GLOB(SOURCES Transfers/GeneralGeometric/*.cpp)
APPEND_GLOB(SOURCES Transfers/Generic/*.cpp)
APPEND_GLOB(SOURCES Transfers/Geometric-Interpolation/*.cpp)
APPEND_GLOB(SOURCES Transfers/Petrov-Galerkin-SA/*.cpp)
APPEND_GLOB(SOURCES Transfers/Smoothed-Aggregation/*.cpp)
APPEND_GLOB(SOURCES Utils/ForwardDeclaration/*.cpp)

#MESSAGE("ETI_SOURCES = ${MUELU_ETI_CPP_SOURCES}")
#MESSAGE("SOURCES = ${SOURCES}")

#
# Explicit instantiation
#

# Header file
# TODO: make a loop
TRILINOS_CREATE_CLIENT_TEMPLATE_HEADERS(${DIR}/Graph NOSIERRABJAM)
TRILINOS_CREATE_CLIENT_TEMPLATE_HEADERS(${DIR}/Graph/BrickAggregation NOSIERRABJAM)
TRILINOS_CREATE_CLIENT_TEMPLATE_HEADERS(${DIR}/Graph/UncoupledAggregation NOSIERRABJAM)
TRILINOS_CREATE_CLIENT_TEMPLATE_HEADERS(${DIR}/Graph/UserAggregation NOSIERRABJAM)
TRILINOS_CREATE_CLIENT_TEMPLATE_HEADERS(${DIR}/Interface NOSIERRABJAM)
TRILINOS_CREATE_CLIENT_TEMPLATE_HEADERS(${DIR}/Interface/FacadeClasses NOSIERRABJAM)
TRILINOS_CREATE_CLIENT_TEMPLATE_HEADERS(${DIR}/Misc NOSIERRABJAM)
TRILINOS_CREATE_CLIENT_TEMPLATE_HEADERS(${DIR}/MueCentral NOSIERRABJAM)
TRILINOS_CREATE_CLIENT_TEMPLATE_HEADERS(${DIR}/Rebalancing NOSIERRABJAM)
TRILINOS_CREATE_CLIENT_TEMPLATE_HEADERS(${DIR}/Smoothers NOSIERRABJAM)
TRILINOS_CREATE_CLIENT_TEMPLATE_HEADERS(${DIR}/Smoothers/BlockedSmoothers NOSIERRABJAM)
TRILINOS_CREATE_CLIENT_TEMPLATE_HEADERS(${DIR}/Transfers/BaseClass NOSIERRABJAM)
TRILINOS_CREATE_CLIENT_TEMPLATE_HEADERS(${DIR}/Transfers/BlockedTransfers NOSIERRABJAM)
TRILINOS_CREATE_CLIENT_TEMPLATE_HEADERS(${DIR}/Transfers/Generic NOSIERRABJAM)
TRILINOS_CREATE_CLIENT_TEMPLATE_HEADERS(${DIR}/Transfers/Energy-Minimization NOSIERRABJAM)
TRILINOS_CREATE_CLIENT_TEMPLATE_HEADERS(${DIR}/Transfers/Energy-Minimization/Solvers NOSIERRABJAM)
TRILINOS_CREATE_CLIENT_TEMPLATE_HEADERS(${DIR}/Transfers/GeneralGeometric NOSIERRABJAM)
TRILINOS_CREATE_CLIENT_TEMPLATE_HEADERS(${DIR}/Transfers/Geometric-Interpolation NOSIERRABJAM)
TRILINOS_CREATE_CLIENT_TEMPLATE_HEADERS(${DIR}/Transfers/Petrov-Galerkin-SA NOSIERRABJAM)
TRILINOS_CREATE_CLIENT_TEMPLATE_HEADERS(${DIR}/Transfers/Smoothed-Aggregation NOSIERRABJAM)
TRILINOS_CREATE_CLIENT_TEMPLATE_HEADERS(${DIR}/Transfers/User NOSIERRABJAM)
TRILINOS_CREATE_CLIENT_TEMPLATE_HEADERS(${DIR}/Transfers/SemiCoarsen NOSIERRABJAM)
TRILINOS_CREATE_CLIENT_TEMPLATE_HEADERS(${DIR}/Utils NOSIERRABJAM)
if (${PACKAGE_NAME}_ENABLE_Tpetra)
  TRILINOS_CREATE_CLIENT_TEMPLATE_HEADERS(${DIR}/../adapters/tpetra NOSIERRABJAM)
ENDIF()
if (${PACKAGE_NAME}_ENABLE_Intrepid2)
  TRILINOS_CREATE_CLIENT_TEMPLATE_HEADERS(${DIR}/Transfers/PCoarsen NOSIERRABJAM)
ENDIF()

# Cpp file
IF(${PACKAGE_NAME}_ENABLE_EXPLICIT_INSTANTIATION)
  CONFIGURE_FILE(${DIR}/Utils/ExplicitInstantiation/${PACKAGE_NAME}_ExplicitInstantiation.hpp.in ${BDIR}/MueLu_ExplicitInstantiation.hpp)
  APPEND_GLOB(SOURCES ${DIR}/Utils/ExplicitInstantiation/*.cpp)
ENDIF()

INCLUDE_DIRECTORIES(${BDIR}/)
APPEND_GLOB(HEADERS ${BDIR}/*.hpp)

# Remove everything in the interface directory and add it to a list for muelu-interface instead
# NOTE: Because of the funny way the glob mactros work, the use of two slashses for the APPEND_GLOB is critical
SET(SOURCES_INTERFACE "")
APPEND_GLOB(SOURCES_INTERFACE Interface//*.cpp)
IF(${PACKAGE_NAME}_ENABLE_EXPLICIT_INSTANTIATION)
  APPEND_SET(SOURCES_INTERFACE ${DIR}/Utils/ExplicitInstantiation/MueLu_FacadeClassFactory.cpp)
  APPEND_SET(SOURCES_INTERFACE ${DIR}/Utils/ExplicitInstantiation/MueLu_ParameterListInterpreter.cpp)
  APPEND_SET(SOURCES_INTERFACE ${DIR}/Utils/ExplicitInstantiation/MueLu_MLParameterListInterpreter.cpp)
  APPEND_SET(SOURCES_INTERFACE ${DIR}/Utils/ExplicitInstantiation/MueLu_FacadeSimple.cpp)
  APPEND_SET(SOURCES_INTERFACE ${DIR}/Utils/ExplicitInstantiation/MueLu_FacadeBGS2x2.cpp)
  APPEND_SET(SOURCES_INTERFACE ${DIR}/Utils/ExplicitInstantiation/MueLu_FactoryFactory.cpp)
  APPEND_SET(SOURCES_INTERFACE ${DIR}/Utils/ExplicitInstantiation/MueLu_AdaptiveSaMLParameterListInterpreter.cpp)
ENDIF()
LIST(REMOVE_ITEM SOURCES ${SOURCES_INTERFACE})


if (NOT ${PACKAGE_NAME}_ENABLE_Ifpack2)
  LIST(REMOVE_ITEM HEADERS ${DIR}/Smoothers/MueLu_Ifpack2Smoother.hpp)
  LIST(REMOVE_ITEM SOURCES
    ${DIR}/Utils/ExplicitInstantiation/MueLu_Ifpack2Smoother.cpp)
ENDIF()

if (NOT ${PACKAGE_NAME}_ENABLE_Tpetra)
  LIST(REMOVE_ITEM SOURCES
    ${DIR}/Utils/ExplicitInstantiation/MueLu_TpetraOperator.cpp)
ENDIF()


#
# Define the targets for package's library(s)
#

TRIBITS_ADD_LIBRARY(
  muelu
  HEADERS ${HEADERS}
  SOURCES ${SOURCES}
  )

<<<<<<< HEAD
# touch CMakeLists.txt because a new file was created in Utils/ExplicitInstantiation of Utils/ForwardDeclaration
# touch CMakeLists.txt because a new file was created in Utils/ExplicitInstantiation of Utils/ForwardDeclaration
# touch CMakeLists.txt because a new file was created in Utils/ExplicitInstantiation of Utils/ForwardDeclaration
# touch CMakeLists.txt because a new file was created in Utils/ExplicitInstantiation of Utils/ForwardDeclaration
=======
>>>>>>> 014ae929
# touch CMakeLists.txt because a new file was created in Utils/ExplicitInstantiation of Utils/ForwardDeclaration<|MERGE_RESOLUTION|>--- conflicted
+++ resolved
@@ -450,11 +450,4 @@
   SOURCES ${SOURCES}
   )
 
-<<<<<<< HEAD
-# touch CMakeLists.txt because a new file was created in Utils/ExplicitInstantiation of Utils/ForwardDeclaration
-# touch CMakeLists.txt because a new file was created in Utils/ExplicitInstantiation of Utils/ForwardDeclaration
-# touch CMakeLists.txt because a new file was created in Utils/ExplicitInstantiation of Utils/ForwardDeclaration
-# touch CMakeLists.txt because a new file was created in Utils/ExplicitInstantiation of Utils/ForwardDeclaration
-=======
->>>>>>> 014ae929
 # touch CMakeLists.txt because a new file was created in Utils/ExplicitInstantiation of Utils/ForwardDeclaration