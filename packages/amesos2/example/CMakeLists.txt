
IF (${PACKAGE_NAME}_ENABLE_KLU2 AND NOT ${PROJECT_NAME}_ENABLE_DEBUG AND NOT KOKKOS_ENABLE_DEBUG)
TRIBITS_ADD_EXECUTABLE_AND_TEST(
  SimpleSolveExampleNonContigMap
  SOURCES SimpleSolveNonContigMap
  ARGS
  COMM serial mpi
  NUM_MPI_PROCS 2
)
ENDIF()

IF (Tpetra_INST_DOUBLE)
TRIBITS_ADD_EXECUTABLE_AND_TEST(
  GappedMtxGIDs-1proc
  SOURCES GappedMtxGIDs-1proc
  ARGS
  COMM serial mpi
  NUM_MPI_PROCS 1
)
ENDIF ()

TRIBITS_COPY_FILES_TO_BINARY_DIR(GappedMtxGIDs_File
  SOURCE_FILES gap-ids-1proc-rowmap.mm gap-ids-1procA.mm gap-ids-1procRhs.mm
  SOURCE_DIR ${CMAKE_CURRENT_SOURCE_DIR}/../test/matrices/
  DEST_DIR ${CMAKE_CURRENT_BINARY_DIR}
  )

TRIBITS_ADD_EXECUTABLE(
  SimpleSolveExample
  SOURCES SimpleSolve
  COMM serial mpi
  )

# TRIBITS_ADD_EXECUTABLE_AND_TEST(
#   MultipleSolvesFileExample
#   SOURCES MultipleSolves_File
#   ARGS
#   COMM serial mpi
# )

# TRIBITS_ADD_EXECUTABLE_AND_TEST(
#   SimpleSolveWithParameters
#   SOURCES SimpleSolve_WithParameters
#   ARGS
#   COMM serial mpi
# )

# TRIBITS_ADD_EXECUTABLE_AND_TEST(
#   ComplexSolveWithTranspose
#   SOURCES ComplexSolve_WithTranspose
#   ARGS
#   COMM serial mpi
# )

# TRIBITS_ADD_EXECUTABLE(
#   TwoPartSolveExample
#   SOURCES TwoPartSolve
#   )


<<<<<<< HEAD
IF (Tpetra_INST_INT_INT)
=======
>>>>>>> 1e7e8d39
TRIBITS_ADD_EXECUTABLE(
  QuickSolve
  SOURCES quick_solve
  )
ENDIF ()

IF (Tpetra_INST_INT_INT)
 TRIBITS_ADD_EXECUTABLE(
   SimpleSolveFileExample
  SOURCES SimpleSolve_File
 )
ENDIF ()


<<<<<<< HEAD
IF (Tpetra_INST_INT_INT)
=======
 TRIBITS_ADD_EXECUTABLE(
   SimpleSolveFileExample
  SOURCES SimpleSolve_File
 )


>>>>>>> 1e7e8d39
IF (${PACKAGE_NAME}_ENABLE_Epetra AND ${PACKAGE_NAME}_ENABLE_EpetraExt)
  TRIBITS_ADD_EXECUTABLE(
    QuickSolveEpetra
    SOURCES quick_solve_epetra
  )
ENDIF()
ENDIF()

IF (Tpetra_INST_INT_INT)
TRIBITS_COPY_FILES_TO_BINARY_DIR(Amesos2_SimpleSolve_File
  SOURCE_FILES arc130.mtx
  SOURCE_DIR ${CMAKE_CURRENT_SOURCE_DIR}/../test/matrices/
  DEST_DIR ${CMAKE_CURRENT_BINARY_DIR}
  )
ENDIF()<|MERGE_RESOLUTION|>--- conflicted
+++ resolved
@@ -58,46 +58,26 @@
 #   )
 
 
-<<<<<<< HEAD
-IF (Tpetra_INST_INT_INT)
-=======
->>>>>>> 1e7e8d39
 TRIBITS_ADD_EXECUTABLE(
   QuickSolve
   SOURCES quick_solve
   )
-ENDIF ()
 
-IF (Tpetra_INST_INT_INT)
- TRIBITS_ADD_EXECUTABLE(
-   SimpleSolveFileExample
-  SOURCES SimpleSolve_File
- )
-ENDIF ()
-
-
-<<<<<<< HEAD
-IF (Tpetra_INST_INT_INT)
-=======
  TRIBITS_ADD_EXECUTABLE(
    SimpleSolveFileExample
   SOURCES SimpleSolve_File
  )
 
 
->>>>>>> 1e7e8d39
 IF (${PACKAGE_NAME}_ENABLE_Epetra AND ${PACKAGE_NAME}_ENABLE_EpetraExt)
   TRIBITS_ADD_EXECUTABLE(
     QuickSolveEpetra
     SOURCES quick_solve_epetra
   )
 ENDIF()
-ENDIF()
 
-IF (Tpetra_INST_INT_INT)
 TRIBITS_COPY_FILES_TO_BINARY_DIR(Amesos2_SimpleSolve_File
   SOURCE_FILES arc130.mtx
   SOURCE_DIR ${CMAKE_CURRENT_SOURCE_DIR}/../test/matrices/
   DEST_DIR ${CMAKE_CURRENT_BINARY_DIR}
-  )
-ENDIF()+  )