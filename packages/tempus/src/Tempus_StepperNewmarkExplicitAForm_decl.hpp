// @HEADER
// ****************************************************************************
//                Tempus: Copyright (2017) Sandia Corporation
//
// Distributed under BSD 3-clause license (See accompanying file Copyright.txt)
// ****************************************************************************
// @HEADER

#ifndef Tempus_StepperNewmarkExplicitAForm_decl_hpp
#define Tempus_StepperNewmarkExplicitAForm_decl_hpp

#include "Tempus_config.hpp"
#include "Tempus_StepperExplicit.hpp"

namespace Tempus {


/** \brief Newmark Explicit time stepper.
 *
 *  This is the specific case of the more general Newmark time stepper
 *  where this stepper is explicit (\f$\beta = 0\f$) (i.e., no solver used).
 *
 *  The governing equation is solved by this stepper is
 *  \f[
 *    \mathbf{M}\, \ddot{\mathbf{x}} + \mathbf{C}\, \dot{\mathbf{x}}
 *    + \mathbf{K}\, \mathbf{x} = \mathbf{F}(t)
 *  \f]
 *  For the A-form (i.e., solving for the acceleration,
 *  \f$\mathbf{a} = \ddot{\mathbf{x}}\f$), we have the following explicit ODE
 *  \f[
 *     \mathbf{a} = -\mathbf{M}^{-1}\left[ \mathbf{C}\, \mathbf{v}
 *    + \mathbf{K}\, \mathbf{d} - \mathbf{F}(t) \right]
 *    = \bar{\mathbf{f}}(\mathbf{d}, \mathbf{v}, t)
 *  \f]
 *  where \f$\mathbf{v} = \dot{\mathbf{x}}\f$ and \f$\mathbf{d} = \mathbf{x}\f$.
 *
 *  <b> Algorithm </b>
 *  The algorithm for the Newmark explicit A-form is
 *   - if ( !useFSAL )
 *     - \f$\mathbf{a}^{n-1} =
 *          \bar{\mathbf{f}}(\mathbf{d}^{n-1}, \mathbf{v}^{n-1}, t^{n-1})\f$
 *   - \f$\mathbf{d}^{\ast} = \mathbf{d}^{n-1} + \Delta t \mathbf{v}^{n-1}
 *                            + \Delta t^2 \mathbf{a}^{n-1} / 2\f$
 *   - \f$\mathbf{v}^{\ast} =
 *        \mathbf{v}^{n-1} + \Delta t (1-\gamma) \mathbf{a}^{n-1}\f$
 *   - \f$\mathbf{a}^{\ast} =
 *        \bar{\mathbf{f}}(\mathbf{d}^{\ast}, \mathbf{v}^{\ast}, t^{n-1})\f$
 *   - \f$\mathbf{d}^n = \mathbf{d}^{\ast}\f$
 *   - \f$\mathbf{v}^n =
 *        \mathbf{v}^{\ast} + \Delta t \gamma \mathbf{a}^{\ast}\f$
 *   - if ( useFSAL )
 *     - \f$\mathbf{a}^n =
 *          \bar{\mathbf{f}}(\mathbf{d}^n, \mathbf{v}^n, t^n)\f$
 *
 *  The default for Forward Euler is to use FSAL (useFSAL=true).
 */
template<class Scalar>
class StepperNewmarkExplicitAForm
  : virtual public Tempus::StepperExplicit<Scalar>
{
public:

  /** \brief Default constructor.
   *
   *  - Constructs with a default ParameterList.
   *  - Can reset ParameterList with setParameterList().
   *  - Requires subsequent setModel() and initialize() calls before calling
   *    takeStep().
  */
  StepperNewmarkExplicitAForm();

  /// Constructor
  StepperNewmarkExplicitAForm(
    const Teuchos::RCP<const Thyra::ModelEvaluator<Scalar> >& appModel,
    Teuchos::RCP<Teuchos::ParameterList> pList = Teuchos::null);

  /// \name Basic stepper methods
  //@{
    virtual void setObserver(
      Teuchos::RCP<StepperObserver<Scalar> > obs = Teuchos::null){}

    /// Initialize during construction and after changing input parameters.
    virtual void initialize();

    /// Set the initial conditions and make them consistent.
    virtual void setInitialConditions (
      const Teuchos::RCP<SolutionHistory<Scalar> >& solutionHistory);

    /// Take the specified timestep, dt, and return true if successful.
    virtual void takeStep(
      const Teuchos::RCP<SolutionHistory<Scalar> >& solutionHistory);

    virtual std::string getStepperType() const
     { return this->stepperPL_->template get<std::string>("Stepper Type"); }

    /// Get a default (initial) StepperState
    virtual Teuchos::RCP<Tempus::StepperState<Scalar> > getDefaultStepperState();
    virtual Scalar getOrder() const {
      if (gamma_ == 0.5) return 2.0;
      else return 1.0;
    }
    virtual Scalar getOrderMin() const {return 1.0;}
    virtual Scalar getOrderMax() const {return 2.0;}
    virtual Scalar getInitTimeStep(
        const Teuchos::RCP<SolutionHistory<Scalar> >& solutionHistory) const
      {return Scalar(1.0e+99);}

    virtual bool isExplicit()         const {return true;}
    virtual bool isImplicit()         const {return false;}
    virtual bool isExplicitImplicit() const
      {return isExplicit() and isImplicit();}
    virtual bool isOneStepMethod()   const {return true;}
    virtual bool isMultiStepMethod() const {return !isOneStepMethod();}

    virtual OrderODE getOrderODE()   const {return SECOND_ORDER_ODE;}
  //@}

  /// \name ParameterList methods
  //@{
    void setParameterList(const Teuchos::RCP<Teuchos::ParameterList> & pl);
    Teuchos::RCP<Teuchos::ParameterList> getNonconstParameterList();
    Teuchos::RCP<Teuchos::ParameterList> unsetParameterList();
    Teuchos::RCP<const Teuchos::ParameterList> getValidParameters() const;
    Teuchos::RCP<Teuchos::ParameterList> getDefaultParameters() const;
  //@}

  /// \name Overridden from Teuchos::Describable
  //@{
    virtual std::string description() const;
    virtual void describe(Teuchos::FancyOStream        & out,
                          const Teuchos::EVerbosityLevel verbLevel) const;
  //@}

    void predictVelocity(Thyra::VectorBase<Scalar>& vPred,
                             const Thyra::VectorBase<Scalar>& v,
                             const Thyra::VectorBase<Scalar>& a,
                             const Scalar dt) const;

    void predictDisplacement(Thyra::VectorBase<Scalar>& dPred,
                               const Thyra::VectorBase<Scalar>& d,
                               const Thyra::VectorBase<Scalar>& v,
                               const Thyra::VectorBase<Scalar>& a,
                               const Scalar dt) const;

    void correctVelocity(Thyra::VectorBase<Scalar>& v,
                             const Thyra::VectorBase<Scalar>& vPred,
                             const Thyra::VectorBase<Scalar>& a,
                             const Scalar dt) const;

<<<<<<< HEAD
private:

  /// Default Constructor -- not allowed
  StepperNewmarkExplicitAForm();

=======
>>>>>>> 7f085655
protected:

  Scalar gamma_;

};
} // namespace Tempus

#endif // Tempus_StepperNewmarkExplicitAForm_decl_hpp<|MERGE_RESOLUTION|>--- conflicted
+++ resolved
@@ -147,14 +147,6 @@
                              const Thyra::VectorBase<Scalar>& a,
                              const Scalar dt) const;
 
-<<<<<<< HEAD
-private:
-
-  /// Default Constructor -- not allowed
-  StepperNewmarkExplicitAForm();
-
-=======
->>>>>>> 7f085655
 protected:
 
   Scalar gamma_;
