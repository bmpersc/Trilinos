--- conflicted
+++ resolved
@@ -402,12 +402,6 @@
   std::vector<RCP<Thyra::VectorBase<double>>> solutions;
   std::vector<double> StepSize;
   std::vector<double> ErrorNorm;
-<<<<<<< HEAD
-  const int nTimeStepSizes = 3;
-  double dt = 0.0125; 
-  //const int nTimeStepSizes = 5;
-  //double dt = 0.0125;
-=======
 
   // Read params from .xml file
   RCP<ParameterList> pList =
@@ -422,7 +416,6 @@
   RCP<ParameterList> vdpm_pl = sublist(pList, "VanDerPolModel", true);
   const int nTimeStepSizes = vdpm_pl->get<int>("Number of Time Step Sizes", 3); 
   //const int nTimeStepSizes = 5;
->>>>>>> 9a722207
   double order = 0.0;
 
   for (int n=0; n<nTimeStepSizes; n++) {
