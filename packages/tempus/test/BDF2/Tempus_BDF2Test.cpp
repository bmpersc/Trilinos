--- conflicted
+++ resolved
@@ -103,92 +103,6 @@
   std::vector<double> StepSize;
   std::vector<double> ErrorNorm;
    
-<<<<<<< HEAD
-  for (int i=0; i<2; i++) { 
-    // Read params from .xml file
-    RCP<ParameterList> pList; 
-    if (i == 0) {
-      pList = getParametersFromXmlFile("Tempus_BDF2_SinCos.xml");
-    }
-    else if (i == 1) {
-      pList = getParametersFromXmlFile("Tempus_BDF2_SinCos_AdaptDt.xml");
-    }
-    //Set initial time step = 2*dt specified in input file (for convergence study)
-    //
-    RCP<ParameterList> pl = sublist(pList, "Tempus", true);
-    double dt = pl->sublist("Default Integrator")
-         .sublist("Time Step Control").get<double>("Initial Time Step");
-    dt *= 2.0;
-
-    // Setup the SinCosModel
-    RCP<ParameterList> scm_pl = sublist(pList, "SinCosModel", true);
-    const int nTimeStepSizes = scm_pl->get<int>("Number of Time Step Sizes", 7); 
-    std::string output_file_string = 
-                      scm_pl->get<std::string>("Output File Name", "Tempus_BDF2_SinCos");
-    std::string output_file_name = output_file_string + ".dat";  
-    std::string err_out_file_name = output_file_string + "-Error.dat"; 
-    double order = 0.0;
-    for (int n=0; n<nTimeStepSizes; n++) {
-
-      //std::ofstream ftmp("PL.txt");
-      //pList->print(ftmp);
-      //ftmp.close();
-
-      RCP<SinCosModel<double> > model =
-        Teuchos::rcp(new SinCosModel<double>(scm_pl));
-
-      dt /= 2;
-
-      // Setup the Integrator and reset initial time step
-      RCP<ParameterList> pl = sublist(pList, "Tempus", true);
-      pl->sublist("Default Integrator")
-         .sublist("Time Step Control").set("Initial Time Step", dt);
-      RCP<Tempus::IntegratorBasic<double> > integrator =
-        Tempus::integratorBasic<double>(pl, model);
-      order = integrator->getStepper()->getOrder();
-
-      // Initial Conditions
-      // During the Integrator construction, the initial SolutionState
-      // is set by default to model->getNominalVales().get_x().  However,
-      // the application can set it also by integrator->setInitialState.
-      RCP<Thyra::VectorBase<double> > x0 =
-        model->getNominalValues().get_x()->clone_v();
-      integrator->setInitialState(0.0, x0);
-
-      // Integrate to timeMax
-      bool integratorStatus = integrator->advanceTime();
-      TEST_ASSERT(integratorStatus)
-
-      // Test if at 'Final Time'
-      double time = integrator->getTime();
-      double timeFinal =pl->sublist("Default Integrator")
-         .sublist("Time Step Control").get<double>("Final Time");
-      TEST_FLOATING_EQUALITY(time, timeFinal, 1.0e-14);
-
-      // Time-integrated solution and the exact solution
-      RCP<Thyra::VectorBase<double> > x = integrator->getX();
-      RCP<const Thyra::VectorBase<double> > x_exact =
-        model->getExactSolution(time).get_x();
-
-      // Plot sample solution and exact solution
-      if (n == 0) {
-        std::ofstream ftmp(output_file_name);
-        RCP<const SolutionHistory<double> > solutionHistory =
-          integrator->getSolutionHistory();
-        RCP<const Thyra::VectorBase<double> > x_exact_plot;
-        for (int i=0; i<solutionHistory->getNumStates(); i++) {
-          RCP<const SolutionState<double> > solutionState = (*solutionHistory)[i];
-          double time = solutionState->getTime();
-          RCP<const Thyra::VectorBase<double> > x_plot = solutionState->getX();
-          x_exact_plot = model->getExactSolution(time).get_x();
-          ftmp << time << "   "
-               << get_ele(*(x_plot), 0) << "   "
-               << get_ele(*(x_plot), 1) << "   "
-               << get_ele(*(x_exact_plot), 0) << "   "
-               << get_ele(*(x_exact_plot), 1) << std::endl;
-        }
-        ftmp.close();
-=======
   // Read params from .xml file
   RCP<ParameterList> pList = getParametersFromXmlFile("Tempus_BDF2_SinCos.xml");
   //Set initial time step = 2*dt specified in input file (for convergence study)
@@ -264,46 +178,38 @@
              << get_ele(*(x_plot), 1) << "   "
              << get_ele(*(x_exact_plot), 0) << "   "
              << get_ele(*(x_exact_plot), 1) << std::endl;
->>>>>>> d721a5e8
       }
-
-      // Calculate the error
-      RCP<Thyra::VectorBase<double> > xdiff = x->clone_v();
-      Thyra::V_StVpStV(xdiff.ptr(), 1.0, *x_exact, -1.0, *(x));
-      StepSize.push_back(dt);
-      const double L2norm = Thyra::norm_2(*xdiff);
-      ErrorNorm.push_back(L2norm);
+      ftmp.close();
     }
 
-    if (nTimeStepSizes > 1) {
-      // Check the order and intercept
-      double slope = computeLinearRegressionLogLog<double>(StepSize, ErrorNorm);
-      std::cout << "  Stepper = BDF2" << std::endl;
-      std::cout << "  =========================" << std::endl;
-      std::cout << "  Expected order: " << order << std::endl;
-      std::cout << "  Observed order: " << slope << std::endl;
-      std::cout << "  =========================" << std::endl;
-      TEST_FLOATING_EQUALITY( slope, order, 0.01 );
-    }
-    //IKT, FIXME: check what the following should be for BDF2 and reactivate! 
-    //TEST_FLOATING_EQUALITY( ErrorNorm[0], 0.0486418, 1.0e-4 );
-
-<<<<<<< HEAD
-    std::ofstream ftmp(err_out_file_name);
-    double error0 = 0.8*ErrorNorm[0];
-    for (int n=0; n<nTimeStepSizes; n++) {
-      ftmp << StepSize[n]  << "   " << ErrorNorm[n] << "   "
-           << error0*(StepSize[n]/StepSize[0]) << std::endl;
-    }
-    ftmp.close();
-=======
+    // Calculate the error
+    RCP<Thyra::VectorBase<double> > xdiff = x->clone_v();
+    Thyra::V_StVpStV(xdiff.ptr(), 1.0, *x_exact, -1.0, *(x));
+    StepSize.push_back(dt);
+    const double L2norm = Thyra::norm_2(*xdiff);
+    ErrorNorm.push_back(L2norm);
+  }
+
+  if (nTimeStepSizes > 1) {
+    // Check the order and intercept
+    double slope = computeLinearRegressionLogLog<double>(StepSize, ErrorNorm);
+    std::cout << "  Stepper = BDF2" << std::endl;
+    std::cout << "  =========================" << std::endl;
+    std::cout << "  Expected order: " << order << std::endl;
+    std::cout << "  Observed order: " << slope << std::endl;
+    std::cout << "  =========================" << std::endl;
+    TEST_FLOATING_EQUALITY( slope, order, 0.01 );
+  }
+  //IKT, FIXME: check what the following should be for BDF2 and reactivate! 
+  //TEST_FLOATING_EQUALITY( ErrorNorm[0], 0.0486418, 1.0e-4 );
+
   std::ofstream ftmp(err_out_file_name);
   double error0 = 0.8*ErrorNorm[0];
   for (int n=0; n<nTimeStepSizes; n++) {
     ftmp << StepSize[n]  << "   " << ErrorNorm[n] << "   "
          << error0*(StepSize[n]/StepSize[0]) << std::endl;
->>>>>>> d721a5e8
-  }
+  }
+  ftmp.close();
 }
 #endif //TEST_SINCOS
 
