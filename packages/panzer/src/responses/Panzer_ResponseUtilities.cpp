#include "Panzer_ResponseUtilities.hpp"

#include "Teuchos_StrUtils.hpp"

namespace panzer {

void CommaSeperatedEntryValidator::split(const std::string & str,const std::string & delim,
                                   std::vector<std::string> & output)
{
   output.clear();

   typedef boost::tokenizer<boost::char_separator<char> > 
           tokenizer;

   boost::char_separator<char> sep(delim.c_str());
   tokenizer tokens(str, sep);
   for(tokenizer::iterator tok_iter = tokens.begin();
       tok_iter != tokens.end(); ++tok_iter) {
      // extract token, remove spaces
      std::string s = *tok_iter;
      boost::trim(s);
      if(s.length()!=0)
         output.push_back(s);
   }
}

void CommaSeperatedEntryValidator::validate(const Teuchos::ParameterEntry & entry,  
                                      const std::string & paramName,
                                      const std::string & sublistName) const
{
  const std::string &entryName = entry.getAny(false).typeName();
  Teuchos::any anyValue = entry.getAny(true);
  
  // type passed, validate value
  TEUCHOS_TEST_FOR_EXCEPTION(!(anyValue.type() == typeid(std::string) ),
    Teuchos::Exceptions::InvalidParameterType,
    "Sorry but it looks like the \"" << paramName << "\"" <<
    " parameter in the \"" << sublistName <<
    "\" sublist does not exist." << std::endl << std::endl <<
    "Error: The value that you entered was the wrong type." << std::endl <<
    "Parameter: " << paramName << std::endl <<
    "Type specified: " << entryName << std::endl <<
    "Type accepted: " << typeid(std::string).name() <<
    std::endl << std::endl);

  const std::string & value = Teuchos::any_cast<std::string>(anyValue);

  std::vector<std::string> tokens;
  split(value,",",tokens);  

<<<<<<< HEAD
  if(!allowEmpty_) {
     const std::string errorStr = "The value for \"string-list\" type parameter in sublist \""+sublistName+"\" named \""+paramName+"\" "
                                  "is incorrectly formatted. The expected format is\n"
                                  "   \"<string>[, <string>]*\" "
                                  "your value is \""+value+"\"";

     // verify that their is a response type and an evaluation type
     TEST_FOR_EXCEPTION(tokens.size()==0,
        Teuchos::Exceptions::InvalidParameterValue,errorStr);
  }
=======
  const std::string errorStr = "The value for \"string-list\" type parameter in sublist \""+sublistName+"\" named \""+paramName+"\" "
                               "is incorrectly formatted. The expected format is\n"
                               "   \"<string>[, <string>]*\" "
                               "your value is \""+value+"\"";

  // verify that their is a response type and a evaluation type
  TEUCHOS_TEST_FOR_EXCEPTION(tokens.size()==0,
     Teuchos::Exceptions::InvalidParameterValue,errorStr);
>>>>>>> f65ce0a2
}


void CommaSeperatedEntryValidator::printDoc(
  std::string const &docString, std::ostream &out) const
{
  Teuchos::StrUtils::printLines(out,"# ",docString);
  out << "#  Validator Used: " << std::endl;
  out << "#  CommaSeperatedEntry Validator" << std::endl;
}

void buildResponseMap(const Teuchos::ParameterList & p,std::map<std::string,std::pair<ResponseId,std::set<std::string> > > & responses)
{
   TEUCHOS_ASSERT(false);
}

void buildResponseMap(const Teuchos::ParameterList & p,
                      std::map<std::string,std::pair<ResponseId,std::pair<std::list<std::string>,std::list<std::string> > > > & responses)
{
   static Teuchos::RCP<const Teuchos::ParameterList> validList;

   // build valid parameter list
   if(validList==Teuchos::null) {
      Teuchos::RCP<Teuchos::ParameterList> tmpList = Teuchos::rcp(new Teuchos::ParameterList);
      tmpList->set<std::string>("Type","");
      tmpList->set<std::string>("Field Name","");
      tmpList->set<std::string>("Element Blocks","empty","Element blocks for this response",Teuchos::rcp(new CommaSeperatedEntryValidator));
      tmpList->set<std::string>("Evaluation Types","empty","Evaluation types for this response",Teuchos::rcp(new CommaSeperatedEntryValidator));

      validList = tmpList;
   }
 
   CommaSeperatedEntryValidator validator;
   const std::string & sublistName = p.name();
   std::vector<std::string> tokens;

   responses.clear();

   // loop over entries of parameter list, must satisfy response formatting
   for(Teuchos::ParameterList::ConstIterator itr=p.begin(); itr!=p.end();++itr) {
 
      const std::string & paramName = itr->first;
      const Teuchos::ParameterEntry & pe = itr->second;

      // make sure this is a parameter list
      TEUCHOS_TEST_FOR_EXCEPTION(!pe.isList(),Teuchos::Exceptions::InvalidParameterValue,
                         "In list \""+sublistName+"\", the parameter \""+paramName+"\" is expected "
                         "to be a sublist. Response map cannot be built!");

      // extract parameter list and validate
      const Teuchos::ParameterList & respList = Teuchos::getValue<Teuchos::ParameterList>(pe); 
      respList.validateParameters(*validList);

      const std::string & respLabel = paramName;
      ResponseId & rid = responses[respLabel].first;
      std::list<std::string> & eBlocks = responses[respLabel].second.first; // element blocks
      std::list<std::string> & eTypes = responses[respLabel].second.second;  // evaluation types

      rid.type = respList.get<std::string>("Type");
      rid.name = respList.get<std::string>("Field Name");

      CommaSeperatedEntryValidator::split(respList.get<std::string>("Element Blocks"),",",tokens);
      eBlocks.assign(tokens.begin(),tokens.end()); // this should automatically wipe out old values
      
      CommaSeperatedEntryValidator::split(respList.get<std::string>("Evaluation Types"),",",tokens);
      eTypes.assign(tokens.begin(),tokens.end()); // this should automatically wipe out old values
   }
}

}<|MERGE_RESOLUTION|>--- conflicted
+++ resolved
@@ -48,7 +48,6 @@
   std::vector<std::string> tokens;
   split(value,",",tokens);  
 
-<<<<<<< HEAD
   if(!allowEmpty_) {
      const std::string errorStr = "The value for \"string-list\" type parameter in sublist \""+sublistName+"\" named \""+paramName+"\" "
                                   "is incorrectly formatted. The expected format is\n"
@@ -56,19 +55,9 @@
                                   "your value is \""+value+"\"";
 
      // verify that their is a response type and an evaluation type
-     TEST_FOR_EXCEPTION(tokens.size()==0,
+     TEUCHOS_TEST_FOR_EXCEPTION(tokens.size()==0,
         Teuchos::Exceptions::InvalidParameterValue,errorStr);
   }
-=======
-  const std::string errorStr = "The value for \"string-list\" type parameter in sublist \""+sublistName+"\" named \""+paramName+"\" "
-                               "is incorrectly formatted. The expected format is\n"
-                               "   \"<string>[, <string>]*\" "
-                               "your value is \""+value+"\"";
-
-  // verify that their is a response type and a evaluation type
-  TEUCHOS_TEST_FOR_EXCEPTION(tokens.size()==0,
-     Teuchos::Exceptions::InvalidParameterValue,errorStr);
->>>>>>> f65ce0a2
 }
 
 
