// @HEADER
// ***********************************************************************
//
//           Panzer: A partial differential equation assembly
//       engine for strongly coupled complex multiphysics systems
//                 Copyright (2011) Sandia Corporation
//
// Under the terms of Contract DE-AC04-94AL85000 with Sandia Corporation,
// the U.S. Government retains certain rights in this software.
//
// Redistribution and use in source and binary forms, with or without
// modification, are permitted provided that the following conditions are
// met:
//
// 1. Redistributions of source code must retain the above copyright
// notice, this list of conditions and the following disclaimer.
//
// 2. Redistributions in binary form must reproduce the above copyright
// notice, this list of conditions and the following disclaimer in the
// documentation and/or other materials provided with the distribution.
//
// 3. Neither the name of the Corporation nor the names of the
// contributors may be used to endorse or promote products derived from
// this software without specific prior written permission.
//
// THIS SOFTWARE IS PROVIDED BY SANDIA CORPORATION "AS IS" AND ANY
// EXPRESS OR IMPLIED WARRANTIES, INCLUDING, BUT NOT LIMITED TO, THE
// IMPLIED WARRANTIES OF MERCHANTABILITY AND FITNESS FOR A PARTICULAR
// PURPOSE ARE DISCLAIMED. IN NO EVENT SHALL SANDIA CORPORATION OR THE
// CONTRIBUTORS BE LIABLE FOR ANY DIRECT, INDIRECT, INCIDENTAL, SPECIAL,
// EXEMPLARY, OR CONSEQUENTIAL DAMAGES (INCLUDING, BUT NOT LIMITED TO,
// PROCUREMENT OF SUBSTITUTE GOODS OR SERVICES; LOSS OF USE, DATA, OR
// PROFITS; OR BUSINESS INTERRUPTION) HOWEVER CAUSED AND ON ANY THEORY OF
// LIABILITY, WHETHER IN CONTRACT, STRICT LIABILITY, OR TORT (INCLUDING
// NEGLIGENCE OR OTHERWISE) ARISING IN ANY WAY OUT OF THE USE OF THIS
// SOFTWARE, EVEN IF ADVISED OF THE POSSIBILITY OF SUCH DAMAGE.
//
// Questions? Contact Roger P. Pawlowski (rppawlo@sandia.gov) and
// Eric C. Cyr (eccyr@sandia.gov)
// ***********************************************************************
// @HEADER

#include "Panzer_InitialCondition_Builder.hpp"

#include "Teuchos_Assert.hpp"

#include "Panzer_EquationSet_DefaultImpl.hpp"
#include "Panzer_EquationSet_Factory.hpp"
#include "Panzer_EquationSet_Factory_Defines.hpp"
#include "Panzer_ThyraObjContainer.hpp"
#include "Panzer_GlobalEvaluationDataContainer.hpp"

namespace panzer {

void 
setupInitialConditionFieldManagers(WorksetContainer & wkstContainer,
                                   const std::vector<Teuchos::RCP<panzer::PhysicsBlock> >& physicsBlocks,
                                   const panzer::ClosureModelFactory_TemplateManager<panzer::Traits>& cm_factory,
                                   const Teuchos::ParameterList& ic_block_closure_models,
                                   const panzer::LinearObjFactory<panzer::Traits>& lo_factory,
                                   const Teuchos::ParameterList& user_data,
                                   const bool write_graphviz_file,
                                   const std::string& graphviz_file_prefix,
                                   std::map< std::string, Teuchos::RCP< PHX::FieldManager<panzer::Traits> > >& phx_ic_field_managers)
{
  std::vector<Teuchos::RCP<panzer::PhysicsBlock> >::const_iterator blkItr;
  for (blkItr=physicsBlocks.begin();blkItr!=physicsBlocks.end();++blkItr) {
    Teuchos::RCP<panzer::PhysicsBlock> pb = *blkItr;
    std::string blockId = pb->elementBlockID();

    // build a field manager object
    Teuchos::RCP<PHX::FieldManager<panzer::Traits> > fm 
          = Teuchos::rcp(new PHX::FieldManager<panzer::Traits>);
    
    // Choose model sublist for this element block
    std::string closure_model_name = "";
    if (ic_block_closure_models.isSublist(blockId))
      closure_model_name = blockId;
    else if (ic_block_closure_models.isSublist("Default"))
      closure_model_name = "Default";
    else 
      TEUCHOS_TEST_FOR_EXCEPTION(true, std::logic_error, "Failed to find initial condition for element block \"" << blockId 
                                                      << "\".  You must provide an initial condition for each element block or set a default!" 
                                                      << ic_block_closure_models);

    // use the physics block to register evaluators
    pb->buildAndRegisterInitialConditionEvaluators(*fm, cm_factory, closure_model_name, ic_block_closure_models, lo_factory, user_data);

    // build the setup data using passed in information
<<<<<<< HEAD
    Traits::SetupData setupData;
    const WorksetDescriptor wd = blockDescriptor(blockId);
    setupData.worksets_ = wkstContainer.getWorksets(wd);
=======
    Traits::SD setupData;
    const WorksetDescriptor wd = blockDescriptor(blockId);
    setupData.worksets_ = wkstContainer.getWorksets(wd);
    setupData.orientations_ = wkstContainer.getOrientations();
>>>>>>> 014ae929

    fm->postRegistrationSetup(setupData);
    phx_ic_field_managers[blockId] = fm;
    
    if (write_graphviz_file)
      fm->writeGraphvizFile(graphviz_file_prefix+"_IC_"+blockId);
  }
}

void 
setupInitialConditionFieldManagers(WorksetContainer & wkstContainer,
                                   const std::vector<Teuchos::RCP<panzer::PhysicsBlock> >& physicsBlocks,
                                   const panzer::ClosureModelFactory_TemplateManager<panzer::Traits>& cm_factory,
                                   const Teuchos::ParameterList& closure_models,
                                   const Teuchos::ParameterList& ic_block_closure_models,
                                   const panzer::LinearObjFactory<panzer::Traits>& lo_factory,
                                   const Teuchos::ParameterList& user_data,
                                   const bool write_graphviz_file,
                                   const std::string& graphviz_file_prefix,
                                   std::map< std::string, Teuchos::RCP< PHX::FieldManager<panzer::Traits> > >& phx_ic_field_managers)
{
  std::vector<Teuchos::RCP<panzer::PhysicsBlock> >::const_iterator blkItr;
  for (blkItr=physicsBlocks.begin();blkItr!=physicsBlocks.end();++blkItr) {
    Teuchos::RCP<panzer::PhysicsBlock> pb = *blkItr;
    std::string blockId = pb->elementBlockID();

    // build a field manager object
    Teuchos::RCP<PHX::FieldManager<panzer::Traits> > fm 
          = Teuchos::rcp(new PHX::FieldManager<panzer::Traits>);
    
    // Choose model sublist for this element block
    std::string closure_model_name = "";
    if (ic_block_closure_models.isSublist(blockId))
      closure_model_name = blockId;
    else if (ic_block_closure_models.isSublist("Default"))
      closure_model_name = "Default";
    else 
      TEUCHOS_TEST_FOR_EXCEPTION(true, std::logic_error, "Failed to find initial condition for element block \"" << blockId 
                                                      << "\".  You must provide an initial condition for each element block or set a default!" 
                                                      << ic_block_closure_models);

    // build and register all closure models
    pb->buildAndRegisterClosureModelEvaluators(*fm,cm_factory,closure_models,user_data);
     
    // use the physics block to register evaluators
    pb->buildAndRegisterInitialConditionEvaluators(*fm, cm_factory, closure_model_name, ic_block_closure_models, lo_factory, user_data);

    // build the setup data using passed in information
<<<<<<< HEAD
    Traits::SetupData setupData;
    const WorksetDescriptor wd = blockDescriptor(blockId);
    setupData.worksets_ = wkstContainer.getWorksets(wd);
=======
    Traits::SD setupData;
    const WorksetDescriptor wd = blockDescriptor(blockId);
    setupData.worksets_ = wkstContainer.getWorksets(wd);
    setupData.orientations_ = wkstContainer.getOrientations();
>>>>>>> 014ae929

    fm->postRegistrationSetup(setupData);
    phx_ic_field_managers[blockId] = fm;
    
    if (write_graphviz_file)
      fm->writeGraphvizFile(graphviz_file_prefix+"_IC_"+blockId);
  }
}

void 
evaluateInitialCondition(WorksetContainer & wkstContainer,
                         const std::map< std::string,Teuchos::RCP< PHX::FieldManager<panzer::Traits> > >& phx_ic_field_managers,
                         Teuchos::RCP<panzer::LinearObjContainer> loc,
                         const panzer::LinearObjFactory<panzer::Traits>& lo_factory,
                         const double time_stamp)
{
  typedef LinearObjContainer LOC;
  panzer::Traits::PED ped;

  // allocate a ghosted container for the initial condition
  Teuchos::RCP<LOC> ghostedloc = lo_factory.buildGhostedLinearObjContainer();
  lo_factory.initializeGhostedContainer(LOC::X,*ghostedloc);

  // allocate a counter to keep track of where this processor set initial conditions
  Teuchos::RCP<LOC> localCounter = lo_factory.buildPrimitiveGhostedLinearObjContainer();
  Teuchos::RCP<LOC> globalCounter = lo_factory.buildPrimitiveLinearObjContainer();
  Teuchos::RCP<LOC> summedGhostedCounter = lo_factory.buildPrimitiveGhostedLinearObjContainer();

  lo_factory.initializeGhostedContainer(LOC::F,*localCounter); // store counter in F
  localCounter->initialize();

  ped.gedc->addDataObject("Residual Scatter Container",ghostedloc);
  ped.gedc->addDataObject("Dirichlet Counter",localCounter);
  ped.first_sensitivities_name = "";

  for(std::map< std::string,Teuchos::RCP< PHX::FieldManager<panzer::Traits> > >::const_iterator itr=phx_ic_field_managers.begin();
      itr!=phx_ic_field_managers.end();++itr) {
    std::string blockId = itr->first;
    Teuchos::RCP< PHX::FieldManager<panzer::Traits> > fm = itr->second;

    fm->preEvaluate<panzer::Traits::Residual>(ped);

    // Loop over worksets in this element block
    const WorksetDescriptor wd = blockDescriptor(blockId);
    std::vector<panzer::Workset>& w = *wkstContainer.getWorksets(wd);
    for (std::size_t i = 0; i < w.size(); ++i) {
      panzer::Workset& workset = w[i];
      
      // Need to figure out how to get restart time from Rythmos.
      workset.time = time_stamp;
      
      fm->evaluateFields<panzer::Traits::Residual>(workset);
    }
  }

  lo_factory.initializeGhostedContainer(LOC::F,*summedGhostedCounter); // store counter in F
  summedGhostedCounter->initialize();

  // do communication to build summed ghosted counter for dirichlet conditions
  {
    lo_factory.initializeContainer(LOC::F,*globalCounter); // store counter in F
    globalCounter->initialize();
    lo_factory.ghostToGlobalContainer(*localCounter,*globalCounter,LOC::F);
        // Here we do the reduction across all processors so that the number of times
        // a dirichlet condition is applied is summed into the global counter

   lo_factory.globalToGhostContainer(*globalCounter,*summedGhostedCounter,LOC::F);
        // finally we move the summed global vector into a local ghosted vector
        // so that the dirichlet conditions can be applied to both the ghosted
        // right hand side and the ghosted matrix
  }

  panzer::GlobalEvaluationDataContainer gedc;
  gedc.addDataObject("Residual Scatter Container",ghostedloc);

  // adjust ghosted system for boundary conditions
  for(GlobalEvaluationDataContainer::iterator itr=gedc.begin();itr!=gedc.end();itr++) {
    Teuchos::RCP<LOC> loc2 = Teuchos::rcp_dynamic_cast<LOC>(itr->second);
    if(loc2!=Teuchos::null) {
      bool zeroVectorRows = false;
      bool adjustX = true;
      lo_factory.adjustForDirichletConditions(*localCounter,*summedGhostedCounter,*loc2, zeroVectorRows, adjustX);
    }
  }

  // gather the ghosted solution back into the global container, which performs the sum
  lo_factory.ghostToGlobalContainer(*ghostedloc,*loc,LOC::X);
}

// This is an anonymous namespace that hides a few helper classes for the control
// initial condition construction. In particual an IC Equation set is defined that
// is useful for building initial condition vectors.
namespace {

template <typename EvalT>
class EquationSet_IC : public EquationSet_DefaultImpl<EvalT> {
public:    

   /** In the constructor you set all the fields provided by this
     * equation set. 
     */
   EquationSet_IC(const Teuchos::RCP<Teuchos::ParameterList>& params,
                  const int& default_integration_order,
                  const CellData& cell_data,
                  const Teuchos::RCP<GlobalData>& global_data,
                  const bool build_transient_support);
    
   /** The specific evaluators are registered with the field manager argument.
     */
   void buildAndRegisterEquationSetEvaluators(PHX::FieldManager<Traits>& /* fm */,
                                              const FieldLibrary& /* field_library */,
                                              const Teuchos::ParameterList& /* user_data */) const {}

};

// ***********************************************************************
template <typename EvalT>
EquationSet_IC<EvalT>::
EquationSet_IC(const Teuchos::RCP<Teuchos::ParameterList>& params,
               const int& default_integration_order,
               const CellData& cell_data,
               const Teuchos::RCP<GlobalData>& global_data,
               const bool build_transient_support) :
  EquationSet_DefaultImpl<EvalT>(params, default_integration_order, cell_data, global_data, build_transient_support )
{
  // ********************
  // Validate and parse parameter list
  // ********************
  Teuchos::ParameterList valid_parameters_sublist;
  valid_parameters_sublist.set("Basis Type","HGrad","Type of Basis to use");
  valid_parameters_sublist.set("Basis Order",1,"Order of the basis");

  for(auto itr=params->begin();itr!=params->end();++itr) {
     
    const std::string field = params->name(itr);
    const Teuchos::ParameterEntry & entry = params->entry(itr);

    // only process lists
    if(!entry.isList()) continue;

    Teuchos::ParameterList & basisPL = entry.getValue((Teuchos::ParameterList *) 0);
    basisPL.validateParametersAndSetDefaults(valid_parameters_sublist);

    std::string basis_type = basisPL.get<std::string>("Basis Type");
    int basis_order = basisPL.get<int>("Basis Order");

    this->addDOF(field,basis_type,basis_order,default_integration_order);
  }
  
  this->addClosureModel("");

  this->setupDOFs();
}

PANZER_DECLARE_EQSET_TEMPLATE_BUILDER(EquationSet_IC, EquationSet_IC)

// A user written factory that creates each equation set.  The key member here
// is buildEquationSet
class IC_EquationSetFactory : public EquationSetFactory {
public:

   Teuchos::RCP<EquationSet_TemplateManager<Traits> >
   buildEquationSet(const Teuchos::RCP<Teuchos::ParameterList>& params,
		    const int& default_integration_order,
                    const CellData& cell_data,
		    const Teuchos::RCP<GlobalData>& global_data,
                    const bool build_transient_support) const
   {
      Teuchos::RCP<EquationSet_TemplateManager<Traits> > eq_set= 
         Teuchos::rcp(new EquationSet_TemplateManager<Traits>);
         
      bool found = false; // this is used by PANZER_BUILD_EQSET_OBJECTS
         
      // macro checks if(ies.name=="Poisson") then an EquationSet_Energy object is constructed
      PANZER_BUILD_EQSET_OBJECTS("IC", EquationSet_IC)
         
      // make sure your equation set has been found
      if(!found) {
	std::string msg = "Error - the \"Equation Set\" called \"" + params->get<std::string>("Type") +
                           "\" is not a valid equation set identifier. Please supply the correct factory.\n";
         TEUCHOS_TEST_FOR_EXCEPTION(true, std::logic_error, msg);
      }
         
      return eq_set;
   }
    
};

} // end anonymous namespace

void 
setupControlInitialCondition(const std::map<std::string,Teuchos::RCP<const shards::CellTopology> > & block_ids_to_cell_topo,
                             const std::map<std::string,std::vector<ICFieldDescriptor> > & block_ids_to_fields,
                             WorksetContainer & wkstContainer,
                             const LinearObjFactory<Traits> & lof,
                             const ClosureModelFactory_TemplateManager<Traits> & cm_factory,
                             const Teuchos::ParameterList & ic_closure_models,
                             const Teuchos::ParameterList & user_data,
                             int workset_size,
                             double t0,
                             const Teuchos::RCP<Thyra::VectorBase<double> > & vec)
{
  std::vector<Teuchos::RCP<PhysicsBlock> > physics_blocks;
  buildICPhysicsBlocks(block_ids_to_cell_topo,block_ids_to_fields,workset_size,physics_blocks);

  std::map<std::string, Teuchos::RCP< PHX::FieldManager<Traits> > > phx_ic_field_managers;
  setupInitialConditionFieldManagers(wkstContainer,
                                               physics_blocks,
                                               cm_factory,
                                               ic_closure_models,
                                               lof,
                                               user_data,
                                               false,
                                               "initial_condition_control_test",
                                               phx_ic_field_managers);

  
  Teuchos::RCP<LinearObjContainer> loc  = lof.buildLinearObjContainer();
  Teuchos::rcp_dynamic_cast<ThyraObjContainer<double> >(loc)->set_x_th(vec);

  evaluateInitialCondition(wkstContainer, phx_ic_field_managers, loc, lof, t0);
}


void
buildICPhysicsBlocks(const std::map<std::string,Teuchos::RCP<const shards::CellTopology> > & block_ids_to_cell_topo,
                     const std::map<std::string,std::vector<ICFieldDescriptor> > & block_ids_to_fields,
                     int workset_size,
                     std::vector<Teuchos::RCP<PhysicsBlock> > & physics_blocks)
{
  using Teuchos::RCP;
  using Teuchos::rcp;

  std::map<std::string,std::string> block_ids_to_physics_ids;

  RCP<Teuchos::ParameterList> ipb = rcp(new Teuchos::ParameterList);

  for(auto itr=block_ids_to_cell_topo.begin();itr!=block_ids_to_cell_topo.end();++itr) {
    std::string eblock                 = itr->first;
    RCP<const shards::CellTopology> ct = itr->second;

    // get the field descriptor vector, check to make sure block is represented
    auto fds_itr = block_ids_to_fields.find(eblock);
    TEUCHOS_ASSERT(fds_itr!=block_ids_to_fields.end());

    const std::vector<ICFieldDescriptor> & fd_vec = fds_itr->second;

    std::string physics_id = "ic_"+eblock;
    block_ids_to_physics_ids[eblock] = physics_id;

    // start building a physics block named "ic_"+eblock, with one anonymous list
    Teuchos::ParameterList & physics_block = ipb->sublist(physics_id).sublist("");
    physics_block.set("Type","IC");  // point IC type

    for(std::size_t i=0;i<fd_vec.size();i++) {
      const ICFieldDescriptor & fd = fd_vec[i];

      // number the lists, these should be anonymous
      physics_block.sublist(fd.fieldName).set("Basis Type", fd.basisName);
      physics_block.sublist(fd.fieldName).set("Basis Order",fd.basisOrder);
    }
  }

  RCP<EquationSetFactory> eqset_factory = Teuchos::rcp(new IC_EquationSetFactory);

  RCP<GlobalData> gd = createGlobalData();
  buildPhysicsBlocks(block_ids_to_physics_ids,
                     block_ids_to_cell_topo,
                     ipb,1,workset_size,eqset_factory,gd,false,physics_blocks);
}

} // end namespace panzer<|MERGE_RESOLUTION|>--- conflicted
+++ resolved
@@ -87,16 +87,10 @@
     pb->buildAndRegisterInitialConditionEvaluators(*fm, cm_factory, closure_model_name, ic_block_closure_models, lo_factory, user_data);
 
     // build the setup data using passed in information
-<<<<<<< HEAD
-    Traits::SetupData setupData;
-    const WorksetDescriptor wd = blockDescriptor(blockId);
-    setupData.worksets_ = wkstContainer.getWorksets(wd);
-=======
     Traits::SD setupData;
     const WorksetDescriptor wd = blockDescriptor(blockId);
     setupData.worksets_ = wkstContainer.getWorksets(wd);
     setupData.orientations_ = wkstContainer.getOrientations();
->>>>>>> 014ae929
 
     fm->postRegistrationSetup(setupData);
     phx_ic_field_managers[blockId] = fm;
@@ -145,16 +139,10 @@
     pb->buildAndRegisterInitialConditionEvaluators(*fm, cm_factory, closure_model_name, ic_block_closure_models, lo_factory, user_data);
 
     // build the setup data using passed in information
-<<<<<<< HEAD
-    Traits::SetupData setupData;
-    const WorksetDescriptor wd = blockDescriptor(blockId);
-    setupData.worksets_ = wkstContainer.getWorksets(wd);
-=======
     Traits::SD setupData;
     const WorksetDescriptor wd = blockDescriptor(blockId);
     setupData.worksets_ = wkstContainer.getWorksets(wd);
     setupData.orientations_ = wkstContainer.getOrientations();
->>>>>>> 014ae929
 
     fm->postRegistrationSetup(setupData);
     phx_ic_field_managers[blockId] = fm;
