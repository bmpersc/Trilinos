// @HEADER
// ***********************************************************************
//
//           Panzer: A partial differential equation assembly
//       engine for strongly coupled complex multiphysics systems
//                 Copyright (2011) Sandia Corporation
//
// Under the terms of Contract DE-AC04-94AL85000 with Sandia Corporation,
// the U.S. Government retains certain rights in this software.
//
// Redistribution and use in source and binary forms, with or without
// modification, are permitted provided that the following conditions are
// met:
//
// 1. Redistributions of source code must retain the above copyright
// notice, this list of conditions and the following disclaimer.
//
// 2. Redistributions in binary form must reproduce the above copyright
// notice, this list of conditions and the following disclaimer in the
// documentation and/or other materials provided with the distribution.
//
// 3. Neither the name of the Corporation nor the names of the
// contributors may be used to endorse or promote products derived from
// this software without specific prior written permission.
//
// THIS SOFTWARE IS PROVIDED BY SANDIA CORPORATION "AS IS" AND ANY
// EXPRESS OR IMPLIED WARRANTIES, INCLUDING, BUT NOT LIMITED TO, THE
// IMPLIED WARRANTIES OF MERCHANTABILITY AND FITNESS FOR A PARTICULAR
// PURPOSE ARE DISCLAIMED. IN NO EVENT SHALL SANDIA CORPORATION OR THE
// CONTRIBUTORS BE LIABLE FOR ANY DIRECT, INDIRECT, INCIDENTAL, SPECIAL,
// EXEMPLARY, OR CONSEQUENTIAL DAMAGES (INCLUDING, BUT NOT LIMITED TO,
// PROCUREMENT OF SUBSTITUTE GOODS OR SERVICES; LOSS OF USE, DATA, OR
// PROFITS; OR BUSINESS INTERRUPTION) HOWEVER CAUSED AND ON ANY THEORY OF
// LIABILITY, WHETHER IN CONTRACT, STRICT LIABILITY, OR TORT (INCLUDING
// NEGLIGENCE OR OTHERWISE) ARISING IN ANY WAY OUT OF THE USE OF THIS
// SOFTWARE, EVEN IF ADVISED OF THE POSSIBILITY OF SUCH DAMAGE.
//
// Questions? Contact Roger P. Pawlowski (rppawlo@sandia.gov) and
// Eric C. Cyr (eccyr@sandia.gov)
// ***********************************************************************
// @HEADER

#include "Panzer_WorksetContainer.hpp"

#include "Panzer_IntrepidOrientation.hpp"

#include "Panzer_Workset_Utilities.hpp"
#include "Panzer_CommonArrayFactories.hpp"
#include "Panzer_OrientationContainer.hpp"
#include "Panzer_Dimension.hpp"

namespace panzer {

//! Default contructor, starts with no workset factory objects
WorksetContainer::WorksetContainer()
   : worksetSize_(1)
{}
WorksetContainer::WorksetContainer(const Teuchos::RCP<const WorksetFactoryBase> & factory,
                                   const std::map<std::string,WorksetNeeds> & needs)
   : wkstFactory_(factory), worksetSize_(-1)
{
  // thats all!
  ebToNeeds_ = needs;
}

/** Copies the workset factory and the workset size, but not constructed
  * worksets.
  */
WorksetContainer::WorksetContainer(const WorksetContainer & wc)
   : wkstFactory_(wc.wkstFactory_)
   , worksetSize_(wc.worksetSize_)
{
}

/** Clear all allocated worksets, maintain the workset factory and element to physics
  * block map.
  */
void WorksetContainer::clear()
{
   worksets_.clear();
   sideWorksets_.clear();
}

void WorksetContainer::
setNeeds(const std::string & eBlock,const WorksetNeeds & needs)
{
  clear(); // clear out old worksets
  ebToNeeds_[eBlock] = needs;
}

//! Look up an input physics block, throws an exception if it can be found.
const WorksetNeeds & WorksetContainer::lookupNeeds(const std::string & eBlock) const
{
   std::map<std::string,WorksetNeeds>::const_iterator itr = ebToNeeds_.find(eBlock);

   TEUCHOS_TEST_FOR_EXCEPTION(itr==ebToNeeds_.end(),std::logic_error,
                      "WorksetContainer::lookupNeeds no WorksetNeeds object is associated "
                      "with the element block \""+eBlock+"\".");

   return itr->second;
}

<<<<<<< HEAD
Teuchos::RCP<std::vector<Workset> >  
=======
Teuchos::RCP<std::vector<Workset> >
>>>>>>> 014ae929
WorksetContainer::getWorksets(const WorksetDescriptor & wd)
{
   Teuchos::RCP<std::vector<Workset> > worksetVector;
   WorksetMap::iterator itr = worksets_.find(wd);
   if(itr==worksets_.end()) {
      // couldn't find workset, build it!
      const WorksetNeeds & needs = lookupNeeds(wd.getElementBlock());
      worksetVector = wkstFactory_->getWorksets(wd,needs);

      // apply orientations to the just constructed worksets
      if(worksetVector!=Teuchos::null && wd.applyOrientations()) {
        applyOrientations(wd.getElementBlock(),*worksetVector);
      }

      if(worksetVector!=Teuchos::null)
        setIdentifiers(wd,*worksetVector);

      // store vector for reuse in the future
      worksets_[wd] = worksetVector;
   }
   else
      worksetVector = itr->second;

   return worksetVector;
}

//! Access, and construction of side worksets
<<<<<<< HEAD
Teuchos::RCP<std::map<unsigned,Workset> > 
=======
Teuchos::RCP<std::map<unsigned,Workset> >
>>>>>>> 014ae929
WorksetContainer::getSideWorksets(const WorksetDescriptor & desc)
{
   Teuchos::RCP<std::map<unsigned,Workset> > worksetMap;

   // this is the key for the workset map
   SideMap::iterator itr = sideWorksets_.find(desc);

   if(itr==sideWorksets_.end()) {
      // couldn't find workset, build it!
      if (desc.connectsElementBlocks()) {
        worksetMap = wkstFactory_->getSideWorksets(desc, lookupNeeds(desc.getElementBlock(0)),
                                                         lookupNeeds(desc.getElementBlock(1)));
      }
      else {
        worksetMap = wkstFactory_->getSideWorksets(desc,lookupNeeds(desc.getElementBlock(0)));
      }

      // apply orientations to the worksets for this side
      if(worksetMap!=Teuchos::null)
        applyOrientations(desc,*worksetMap);
<<<<<<< HEAD
=======

      if(worksetMap!=Teuchos::null)
        setIdentifiers(desc,*worksetMap);
>>>>>>> 014ae929

      // store map for reuse in the future
      sideWorksets_[desc] = worksetMap;
   }
   else {
      worksetMap = itr->second;
   }

   return worksetMap;
}

<<<<<<< HEAD
=======

>>>>>>> 014ae929
void WorksetContainer::
setGlobalIndexer(const Teuchos::RCP<const panzer::UniqueGlobalIndexerBase> & ugi)
{
  // apply the orientations for stored worksets
  applyOrientations(ugi);
}

void WorksetContainer::
addBasis(const std::string & type,int order,const std::string & rep_field)
{
  using Teuchos::RCP;
  using Teuchos::rcp;

  for(auto itr=ebToNeeds_.begin();itr!=ebToNeeds_.end();++itr) {
    WorksetNeeds & needs = itr->second;
    RCP<PureBasis> basis = rcp(new PureBasis(type,order,needs.cellData));

    // add in the new basis
    needs.bases.push_back(basis);
    needs.rep_field_name.push_back(rep_field);
  }

  // clear all arrays, lazy evaluation means it will be rebuilt
  clear();
}

void WorksetContainer::
applyOrientations(const Teuchos::RCP<const panzer::UniqueGlobalIndexerBase> & ugi)
{
  // this gurantees orientations won't accidently be applied twice.
  TEUCHOS_ASSERT(globalIndexer_==Teuchos::null);

  globalIndexer_ = ugi;

  // this should be created once and stored in an appropriate place
<<<<<<< HEAD
  const auto orientations = buildIntrepidOrientation(globalIndexer_);
  
  // loop over volume worksets, apply orientations to each
  for(WorksetMap::iterator itr=worksets_.begin();
      itr!=worksets_.end();++itr) {
    std::string eBlock = itr->first.getElementBlock();
   
    applyOrientations(*orientations, eBlock, *itr->second);
  }

  // loop over side worksets, apply orientations to each
  for(SideMap::iterator itr=sideWorksets_.begin();
      itr!=sideWorksets_.end();itr++) {
    WorksetDescriptor desc = itr->first;

    applyOrientations(*orientations, desc, *itr->second);
  }
#else
=======
  TEUCHOS_TEST_FOR_EXCEPTION(globalIndexer_ == Teuchos::null, std::logic_error,
                             "global indexer is not set yet");
  orientations_ = buildIntrepidOrientation(globalIndexer_);

>>>>>>> 014ae929
  // loop over volume worksets, apply orientations to each
  for(WorksetMap::iterator itr=worksets_.begin();
      itr!=worksets_.end();++itr) {
    std::string eBlock = itr->first.getElementBlock();

    applyOrientations(eBlock,*itr->second);
  }

  // loop over side worksets, apply orientations to each
  for(SideMap::iterator itr=sideWorksets_.begin();
      itr!=sideWorksets_.end();itr++) {

    applyOrientations(itr->first,*itr->second);
  }
}

void WorksetContainer::
setIdentifiers(const WorksetDescriptor & wd,std::vector<Workset> & worksets)
{
  std::size_t hash = std::hash<WorksetDescriptor>()(wd); // this is really ugly, is this really a C++ standard?
  for(std::size_t i=0;i<worksets.size();i++)
    worksets[i].setIdentifier(hash+i);
}

void WorksetContainer::
<<<<<<< HEAD
applyOrientations(const std::vector<Intrepid2::Orientation> & orientations,
                  const WorksetDescriptor & desc,
                  std::map<unsigned,Workset> & worksets) const
=======
setIdentifiers(const WorksetDescriptor & wd,std::map<unsigned,Workset> & workset_map)
>>>>>>> 014ae929
{
  std::size_t hash = std::hash<WorksetDescriptor>()(wd); // this is really ugly, is this really a C++ standard?
  std::size_t offset = 0;
  for(auto itr : workset_map) {
    // itr.second.setIdentifier(hash+offset);
    workset_map[itr.first].setIdentifier(hash+offset);

    offset++;
  }
}

void WorksetContainer::
applyOrientations(const std::string & eBlock, std::vector<Workset> & worksets) const
{
  using Teuchos::RCP;

  /////////////////////////////////
  // this is for volume worksets //
  /////////////////////////////////

  // short circuit if no global indexer exists
  if(globalIndexer_==Teuchos::null) {
    Teuchos::FancyOStream fout(Teuchos::rcpFromRef(std::cout));
    fout.setOutputToRootOnly(0);

    fout << "Panzer Warning: No global indexer assigned to a workset container. "
         << "Orientation of the basis for edge basis functions cannot be applied, "
         << "if those basis functions are used, there will be problems!" << std::endl;
    return;
  }

  // this should be matched to global indexer size (not sure how to retrive it)
  TEUCHOS_TEST_FOR_EXCEPTION(orientations_ == Teuchos::null, std::logic_error,
                             "intrepid2 orientation is not constructed");

  // loop over each basis requiring orientations, then apply them
  //////////////////////////////////////////////////////////////////////////////////

  // Note: It may be faster to loop over the basis pairs on the inside (not really sure)

  const WorksetNeeds & needs = lookupNeeds(eBlock);
  TEUCHOS_ASSERT(needs.bases.size()==needs.rep_field_name.size());

  for(std::size_t w=0;w<needs.bases.size();w++) {
    //const std::string & fieldName = needs.rep_field_name[i];
    const PureBasis & basis = *needs.bases[w];

    // no need for this if orientations are not required!
    if(!basis.requiresOrientations()) continue;

    // build accessors for orientation fields
    std::vector<Intrepid2::Orientation> ortsPerBlock;

    // loop over worksets compute and apply orientations
    for(std::size_t i=0;i<worksets.size();i++) {
      // break out of the workset loop
      if(worksets[i].num_cells<=0) continue;

      for(std::size_t j=0;j<worksets[i].numDetails();j++) {
        WorksetDetails & details = worksets[i](j);

        ortsPerBlock.clear();
        for (int k=0;k<worksets[i].num_cells;++k) {
          ortsPerBlock.push_back((*orientations_)[details.cell_local_ids[k]]);
        }

        for(std::size_t basis_index=0;basis_index<details.bases.size();basis_index++) {
          Teuchos::RCP<const BasisIRLayout> layout = details.bases[basis_index]->basis_layout;

          // only apply orientations if its relevant to the current needs
          if(layout->getBasis()->name()!=basis.name())
            continue;

          TEUCHOS_ASSERT(layout!=Teuchos::null);
          TEUCHOS_ASSERT(layout->getBasis()!=Teuchos::null);
          if(layout->getBasis()->requiresOrientations()) {
            // apply orientations for this basis
            details.bases[basis_index]->applyOrientations(ortsPerBlock);
          }
        }
      }
    }
  }
}
  
  
void WorksetContainer::
applyOrientations(const WorksetDescriptor & desc,std::map<unsigned,Workset> & worksets) const
{
  using Teuchos::RCP;
  
  /////////////////////////////////
  // this is for side worksets //
  /////////////////////////////////
  
  // short circuit if no global indexer exists
  if(globalIndexer_==Teuchos::null) {
    Teuchos::FancyOStream fout(Teuchos::rcpFromRef(std::cout));
    fout.setOutputToRootOnly(0);
    
    fout << "Panzer Warning: No global indexer assigned to a workset container. "
         << "Orientation of the basis for edge basis functions cannot be applied, "
         << "if those basis functions are used, there will be problems!";
    return;
  }
  
  // loop over each basis requiring orientations, then apply them
  //////////////////////////////////////////////////////////////////////////////////
  
<<<<<<< HEAD
=======
  // Note: It may be faster to loop over the basis pairs on the inside (not really sure)
>>>>>>> 014ae929
  const WorksetNeeds & needs = lookupNeeds(desc.getElementBlock());
  TEUCHOS_ASSERT(needs.bases.size()==needs.rep_field_name.size());
  
  for(std::size_t i=0;i<needs.bases.size();i++) {
    //const std::string & fieldName = needs.rep_field_name[i];
    const PureBasis & basis = *needs.bases[i];
    
    // no need for this if orientations are not required!
    if(!basis.requiresOrientations()) continue;
    
    // build accessors for orientation fields
    std::vector<Intrepid2::Orientation> ortsPerBlock;  
    
    // loop over worksets compute and apply orientations
    for(std::map<unsigned,Workset>::iterator itr=worksets.begin(); 
        itr!=worksets.end();++itr) { 
      
      // break out of the workset loop
      if(itr->second.num_cells<=0) continue;
      
      for(std::size_t j=0;j<itr->second.numDetails();j++) {  
        WorksetDetails & details = itr->second(j);

<<<<<<< HEAD
        // compute orientations using the orientation container (and global indexer eventually)
        orientationContainer->getOrientations(desc.getElementBlock(),details.cell_local_ids,orientations);
=======
        ortsPerBlock.clear();
        for (int k=0;k<itr->second.num_cells;++k) {
          ortsPerBlock.push_back((*orientations_)[details.cell_local_ids[k]]);
        }
>>>>>>> 014ae929

        for(std::size_t basis_index=0;basis_index<details.bases.size();basis_index++) {
          Teuchos::RCP<const BasisIRLayout> layout = details.bases[basis_index]->basis_layout;

          // only apply orientations if its relevant to the current needs
          if(layout->getBasis()->name()!=basis.name())
            continue;

          TEUCHOS_ASSERT(layout!=Teuchos::null);
          TEUCHOS_ASSERT(layout->getBasis()!=Teuchos::null);
          if(layout->getBasis()->requiresOrientations()) {
            // apply orientations for this basis
            details.bases[basis_index]->applyOrientations(ortsPerBlock);
          }
        }
      }
    }
  }
}

////////////////////////////////////////////////////////////////////////////////////////////////

//! Access, and construction of side worksets
Teuchos::RCP<std::map<unsigned,Workset> > 
WorksetContainer::getSideWorksets(const BC & bc)
{
  WorksetDescriptor desc = bcDescriptor(bc);

  return getSideWorksets(desc);
}

//! Access, and construction of volume worksets
Teuchos::RCP<std::vector<Workset> >  
WorksetContainer::getVolumeWorksets(const std::string & eBlock)
{
   const WorksetDescriptor wd = blockDescriptor(eBlock);

   return getWorksets(wd);
}

void WorksetContainer::setPhysicsBlockVector(const std::vector<Teuchos::RCP<PhysicsBlock> > & physicsBlocks)
{
   using Teuchos::RCP;

   for(std::size_t i=0;i<physicsBlocks.size();i++) {
      WorksetNeeds needs = physicsBlocks[i]->getWorksetNeeds();

     ebToNeeds_[physicsBlocks[i]->elementBlockID()] = needs;
   }
}


////////////////////////////////////////////////////////////////////////////////////////////////

void getVolumeWorksetsFromContainer(WorksetContainer & wc,
                                    const std::vector<std::string> & elementBlockNames,
                                    std::map<std::string,Teuchos::RCP<std::vector<Workset> > > & volumeWksts)
{
   for(std::size_t i=0;i<elementBlockNames.size();i++) {
      WorksetDescriptor wd = blockDescriptor(elementBlockNames[i]);
      volumeWksts[elementBlockNames[i]] = wc.getWorksets(wd);
   }
}

void getSideWorksetsFromContainer(WorksetContainer & wc,
                                  const std::vector<BC> & bcs,
                                  std::map<BC,Teuchos::RCP<std::map<unsigned,Workset> >,LessBC> & sideWksts)
{
   for(std::size_t i=0;i<bcs.size();i++) {
      WorksetDescriptor wd(bcs[i].elementBlockID(),bcs[i].sidesetID());
      Teuchos::RCP<std::map<unsigned,Workset> > wksts = wc.getSideWorksets(wd);
      if(wksts!=Teuchos::null)
         sideWksts[bcs[i]] = wksts;
   }
}

}<|MERGE_RESOLUTION|>--- conflicted
+++ resolved
@@ -100,11 +100,7 @@
    return itr->second;
 }
 
-<<<<<<< HEAD
-Teuchos::RCP<std::vector<Workset> >  
-=======
 Teuchos::RCP<std::vector<Workset> >
->>>>>>> 014ae929
 WorksetContainer::getWorksets(const WorksetDescriptor & wd)
 {
    Teuchos::RCP<std::vector<Workset> > worksetVector;
@@ -132,11 +128,7 @@
 }
 
 //! Access, and construction of side worksets
-<<<<<<< HEAD
-Teuchos::RCP<std::map<unsigned,Workset> > 
-=======
 Teuchos::RCP<std::map<unsigned,Workset> >
->>>>>>> 014ae929
 WorksetContainer::getSideWorksets(const WorksetDescriptor & desc)
 {
    Teuchos::RCP<std::map<unsigned,Workset> > worksetMap;
@@ -157,12 +149,9 @@
       // apply orientations to the worksets for this side
       if(worksetMap!=Teuchos::null)
         applyOrientations(desc,*worksetMap);
-<<<<<<< HEAD
-=======
 
       if(worksetMap!=Teuchos::null)
         setIdentifiers(desc,*worksetMap);
->>>>>>> 014ae929
 
       // store map for reuse in the future
       sideWorksets_[desc] = worksetMap;
@@ -174,10 +163,7 @@
    return worksetMap;
 }
 
-<<<<<<< HEAD
-=======
-
->>>>>>> 014ae929
+
 void WorksetContainer::
 setGlobalIndexer(const Teuchos::RCP<const panzer::UniqueGlobalIndexerBase> & ugi)
 {
@@ -213,42 +199,21 @@
   globalIndexer_ = ugi;
 
   // this should be created once and stored in an appropriate place
-<<<<<<< HEAD
-  const auto orientations = buildIntrepidOrientation(globalIndexer_);
-  
+  TEUCHOS_TEST_FOR_EXCEPTION(globalIndexer_ == Teuchos::null, std::logic_error,
+                             "global indexer is not set yet");
+  orientations_ = buildIntrepidOrientation(globalIndexer_);
+
   // loop over volume worksets, apply orientations to each
   for(WorksetMap::iterator itr=worksets_.begin();
       itr!=worksets_.end();++itr) {
     std::string eBlock = itr->first.getElementBlock();
-   
-    applyOrientations(*orientations, eBlock, *itr->second);
+
+    applyOrientations(eBlock,*itr->second);
   }
 
   // loop over side worksets, apply orientations to each
   for(SideMap::iterator itr=sideWorksets_.begin();
       itr!=sideWorksets_.end();itr++) {
-    WorksetDescriptor desc = itr->first;
-
-    applyOrientations(*orientations, desc, *itr->second);
-  }
-#else
-=======
-  TEUCHOS_TEST_FOR_EXCEPTION(globalIndexer_ == Teuchos::null, std::logic_error,
-                             "global indexer is not set yet");
-  orientations_ = buildIntrepidOrientation(globalIndexer_);
-
->>>>>>> 014ae929
-  // loop over volume worksets, apply orientations to each
-  for(WorksetMap::iterator itr=worksets_.begin();
-      itr!=worksets_.end();++itr) {
-    std::string eBlock = itr->first.getElementBlock();
-
-    applyOrientations(eBlock,*itr->second);
-  }
-
-  // loop over side worksets, apply orientations to each
-  for(SideMap::iterator itr=sideWorksets_.begin();
-      itr!=sideWorksets_.end();itr++) {
 
     applyOrientations(itr->first,*itr->second);
   }
@@ -263,13 +228,7 @@
 }
 
 void WorksetContainer::
-<<<<<<< HEAD
-applyOrientations(const std::vector<Intrepid2::Orientation> & orientations,
-                  const WorksetDescriptor & desc,
-                  std::map<unsigned,Workset> & worksets) const
-=======
 setIdentifiers(const WorksetDescriptor & wd,std::map<unsigned,Workset> & workset_map)
->>>>>>> 014ae929
 {
   std::size_t hash = std::hash<WorksetDescriptor>()(wd); // this is really ugly, is this really a C++ standard?
   std::size_t offset = 0;
@@ -379,10 +338,7 @@
   // loop over each basis requiring orientations, then apply them
   //////////////////////////////////////////////////////////////////////////////////
   
-<<<<<<< HEAD
-=======
   // Note: It may be faster to loop over the basis pairs on the inside (not really sure)
->>>>>>> 014ae929
   const WorksetNeeds & needs = lookupNeeds(desc.getElementBlock());
   TEUCHOS_ASSERT(needs.bases.size()==needs.rep_field_name.size());
   
@@ -406,15 +362,10 @@
       for(std::size_t j=0;j<itr->second.numDetails();j++) {  
         WorksetDetails & details = itr->second(j);
 
-<<<<<<< HEAD
-        // compute orientations using the orientation container (and global indexer eventually)
-        orientationContainer->getOrientations(desc.getElementBlock(),details.cell_local_ids,orientations);
-=======
         ortsPerBlock.clear();
         for (int k=0;k<itr->second.num_cells;++k) {
           ortsPerBlock.push_back((*orientations_)[details.cell_local_ids[k]]);
         }
->>>>>>> 014ae929
 
         for(std::size_t basis_index=0;basis_index<details.bases.size();basis_index++) {
           Teuchos::RCP<const BasisIRLayout> layout = details.bases[basis_index]->basis_layout;
@@ -435,40 +386,6 @@
   }
 }
 
-////////////////////////////////////////////////////////////////////////////////////////////////
-
-//! Access, and construction of side worksets
-Teuchos::RCP<std::map<unsigned,Workset> > 
-WorksetContainer::getSideWorksets(const BC & bc)
-{
-  WorksetDescriptor desc = bcDescriptor(bc);
-
-  return getSideWorksets(desc);
-}
-
-//! Access, and construction of volume worksets
-Teuchos::RCP<std::vector<Workset> >  
-WorksetContainer::getVolumeWorksets(const std::string & eBlock)
-{
-   const WorksetDescriptor wd = blockDescriptor(eBlock);
-
-   return getWorksets(wd);
-}
-
-void WorksetContainer::setPhysicsBlockVector(const std::vector<Teuchos::RCP<PhysicsBlock> > & physicsBlocks)
-{
-   using Teuchos::RCP;
-
-   for(std::size_t i=0;i<physicsBlocks.size();i++) {
-      WorksetNeeds needs = physicsBlocks[i]->getWorksetNeeds();
-
-     ebToNeeds_[physicsBlocks[i]->elementBlockID()] = needs;
-   }
-}
-
-
-////////////////////////////////////////////////////////////////////////////////////////////////
-
 void getVolumeWorksetsFromContainer(WorksetContainer & wc,
                                     const std::vector<std::string> & elementBlockNames,
                                     std::map<std::string,Teuchos::RCP<std::vector<Workset> > > & volumeWksts)
