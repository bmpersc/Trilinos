# @HEADER
# ************************************************************************
#
#            TriBITS: Tribal Build, Integrate, and Test System
#                    Copyright 2013 Sandia Corporation
#
# Under the terms of Contract DE-AC04-94AL85000 with Sandia Corporation,
# the U.S. Government retains certain rights in this software.
#
# Redistribution and use in source and binary forms, with or without
# modification, are permitted provided that the following conditions are
# met:
#
# 1. Redistributions of source code must retain the above copyright
# notice, this list of conditions and the following disclaimer.
#
# 2. Redistributions in binary form must reproduce the above copyright
# notice, this list of conditions and the following disclaimer in the
# documentation and/or other materials provided with the distribution.
#
# 3. Neither the name of the Corporation nor the names of the
# contributors may be used to endorse or promote products derived from
# this software without specific prior written permission.
#
# THIS SOFTWARE IS PROVIDED BY SANDIA CORPORATION "AS IS" AND ANY
# EXPRESS OR IMPLIED WARRANTIES, INCLUDING, BUT NOT LIMITED TO, THE
# IMPLIED WARRANTIES OF MERCHANTABILITY AND FITNESS FOR A PARTICULAR
# PURPOSE ARE DISCLAIMED. IN NO EVENT SHALL SANDIA CORPORATION OR THE
# CONTRIBUTORS BE LIABLE FOR ANY DIRECT, INDIRECT, INCIDENTAL, SPECIAL,
# EXEMPLARY, OR CONSEQUENTIAL DAMAGES (INCLUDING, BUT NOT LIMITED TO,
# PROCUREMENT OF SUBSTITUTE GOODS OR SERVICES; LOSS OF USE, DATA, OR
# PROFITS; OR BUSINESS INTERRUPTION) HOWEVER CAUSED AND ON ANY THEORY OF
# LIABILITY, WHETHER IN CONTRACT, STRICT LIABILITY, OR TORT (INCLUDING
# NEGLIGENCE OR OTHERWISE) ARISING IN ANY WAY OUT OF THE USE OF THIS
# SOFTWARE, EVEN IF ADVISED OF THE POSSIBILITY OF SUCH DAMAGE.
#
# ************************************************************************
# @HEADER


#
# This file gets included in the main TriBITS framework.  It is put here to
# reduce the size of the tribits/core/ directory.
#


#
# Macro that drives a experimental 'dashboard' target
#

MACRO(TRIBITS_ADD_DASHBOARD_TARGET)

  IF (NOT (WIN32 AND NOT CYGWIN))

    ADVANCED_SET(${PROJECT_NAME}_DASHBOARD_CTEST_ARGS "-V" CACHE STRING
      "Extra arguments to pass to CTest when calling 'ctest -S' to run the 'dashboard' make target." )

    ADVANCED_SET(CTEST_BUILD_FLAGS "" CACHE STRING
      "Sets CTEST_BUILD_FLAGS on the env before invoking 'ctest -S'." )

    ADVANCED_SET(CTEST_PARALLEL_LEVEL "" CACHE STRING
      "Sets CTEST_PARALLEL_LEVEL on the env before invoking 'ctest -S'." )

    # H.1) Enable all packages that are enabled and have tests enabled

    SET(${PROJECT_NAME}_ENABLED_PACKAGES_LIST)
    SET(${PROJECT_NAME}_ENABLED_PACKAGES_CMAKE_ARG_LIST)
    FOREACH(TRIBITS_PACKAGE ${${PROJECT_NAME}_ENABLED_SE_PACKAGES})
      IF (${PROJECT_NAME}_ENABLE_${TRIBITS_PACKAGE} AND ${TRIBITS_PACKAGE}_ENABLE_TESTS)
        IF (${PROJECT_NAME}_ENABLED_PACKAGES_LIST)
          SET(${PROJECT_NAME}_ENABLED_PACKAGES_LIST
            "${${PROJECT_NAME}_ENABLED_PACKAGES_LIST}\;${TRIBITS_PACKAGE}")
        ELSE()
          SET(${PROJECT_NAME}_ENABLED_PACKAGES_LIST "${TRIBITS_PACKAGE}")
        ENDIF()
        SET(${PROJECT_NAME}_ENABLED_PACKAGES_CMAKE_ARG_LIST
          ${${PROJECT_NAME}_ENABLED_PACKAGES_CMAKE_ARG_LIST} -D${PROJECT_NAME}_ENABLE_${TRIBITS_PACKAGE}=ON)
      ENDIF()
    ENDFOREACH()
    #PRINT_VAR(${PROJECT_NAME}_ENABLED_PACKAGES_LIST)

    SET(EXPR_CMND_ARGS)

    # Hard override options used by basic build and tests
    APPEND_SET(EXPR_CMND_ARGS "TRIBITS_PROJECT_ROOT=${${PROJECT_NAME}_SOURCE_DIR}")
    APPEND_SET(EXPR_CMND_ARGS "${PROJECT_NAME}_TRIBITS_DIR=${${PROJECT_NAME}_TRIBITS_DIR}")
    APPEND_SET(EXPR_CMND_ARGS "${PROJECT_NAME}_WARNINGS_AS_ERRORS_FLAGS='${${PROJECT_NAME}_WARNINGS_AS_ERRORS_FLAGS}'")
    APPEND_SET(EXPR_CMND_ARGS "${PROJECT_NAME}_ENABLE_SECONDARY_TESTED_CODE='${${PROJECT_NAME}_ENABLE_SECONDARY_TESTED_CODE}'")

    # Conditionally override options used only for testing.  These options
    # have no use in a a basic build/test so we don't want to interfere with
    # options users might set on the env.
<<<<<<< HEAD
    IF (${PROJECT_NAME}_CTEST_DO_ALL_AT_ONCE)
      APPEND_SET(EXPR_CMND_ARGS "${PROJECT_NAME}_CTEST_DO_ALL_AT_ONCE=TRUE")
    ENDIF()
    IF (${PROJECT_NAME}_CTEST_USE_NEW_AAO_FEATURES)
      APPEND_SET(EXPR_CMND_ARGS "${PROJECT_NAME}_CTEST_USE_NEW_AAO_FEATURES=TRUE")
=======
    IF (NOT "${${PROJECT_NAME}_CTEST_DO_ALL_AT_ONCE}" STREQUAL "")
      APPEND_SET(EXPR_CMND_ARGS "${PROJECT_NAME}_CTEST_DO_ALL_AT_ONCE=${${PROJECT_NAME}_CTEST_DO_ALL_AT_ONCE}")
    ENDIF()
    IF (NOT "${${PROJECT_NAME}_CTEST_USE_NEW_AAO_FEATURES}" STREQUAL "")
      APPEND_SET(EXPR_CMND_ARGS "${PROJECT_NAME}_CTEST_USE_NEW_AAO_FEATURES=${${PROJECT_NAME}_CTEST_USE_NEW_AAO_FEATURES}")
>>>>>>> 014ae929
    ENDIF()
    IF (${PROJECT_NAME}_ENABLE_COVERAGE_TESTING)
      APPEND_SET(EXPR_CMND_ARGS "CTEST_DO_COVERAGE_TESTING=TRUE")
    ENDIF()
    IF (CTEST_BUILD_FLAGS)
      APPEND_SET(EXPR_CMND_ARGS "CTEST_BUILD_FLAGS='${CTEST_BUILD_FLAGS}'")
    ENDIF()
    IF (CTEST_PARALLEL_LEVEL)
      APPEND_SET(EXPR_CMND_ARGS "CTEST_PARALLEL_LEVEL=${CTEST_PARALLEL_LEVEL}")
    ENDIF()
    IF (NOT "${CTEST_DO_SUBMIT}" STREQUAL "")
      APPEND_SET(EXPR_CMND_ARGS "CTEST_DO_SUBMIT=${CTEST_DO_SUBMIT}")
    ENDIF()
<<<<<<< HEAD
=======
    IF (CTEST_DROP_METHOD)
      APPEND_SET(EXPR_CMND_ARGS "CTEST_DROP_METHOD=${CTEST_DROP_METHOD}")
    ENDIF()
>>>>>>> 014ae929
    IF (CTEST_DROP_SITE)
      APPEND_SET(EXPR_CMND_ARGS "CTEST_DROP_SITE=${CTEST_DROP_SITE}")
    ENDIF()
    IF (CTEST_DROP_LOCATION)
      APPEND_SET(EXPR_CMND_ARGS "CTEST_DROP_LOCATION=${CTEST_DROP_LOCATION}")
    ENDIF()
    IF (CTEST_DROP_SITE_COVERAGE)
      APPEND_SET(EXPR_CMND_ARGS "CTEST_DROP_SITE_COVERAGE=${CTEST_DROP_SITE_COVERAGE}")
    ENDIF()
    IF (CTEST_DROP_LOCATION_COVERAGE)
      APPEND_SET(EXPR_CMND_ARGS "CTEST_DROP_LOCATION_COVERAGE=${CTEST_DROP_LOCATION_COVERAGE}")
    ENDIF()

    #PRINT_VAR(${PROJECT_NAME}_EXTRA_REPOSITORIES)
    APPEND_SET(EXPR_CMND_ARGS
      ${PROJECT_NAME}_EXTRAREPOS_FILE=${${PROJECT_NAME}_EXTRAREPOS_FILE})
    APPEND_SET(EXPR_CMND_ARGS
      ${PROJECT_NAME}_ENABLE_KNOWN_EXTERNAL_REPOS_TYPE=${${PROJECT_NAME}_ENABLE_KNOWN_EXTERNAL_REPOS_TYPE})
    APPEND_SET(EXPR_CMND_ARGS
      ${PROJECT_NAME}_IGNORE_MISSING_EXTRA_REPOSITORIES=${${PROJECT_NAME}_IGNORE_MISSING_EXTRA_REPOSITORIES})
    JOIN(${PROJECT_NAME}_EXTRA_REPOSITORIES_JOINED "," FALSE
      ${${PROJECT_NAME}_EXTRA_REPOSITORIES})
    APPEND_SET(EXPR_CMND_ARGS
      ${PROJECT_NAME}_EXTRA_REPOSITORIES=${${PROJECT_NAME}_EXTRA_REPOSITORIES_JOINED})

    #PRINT_VAR(EXPR_CMND_ARGS)

    # H.2) Add the custom target to enable all the packages with tests enabled

    IF (${PROJECT_NAME}_CTEST_DO_ALL_AT_ONCE)

      SET(RUNNING_EXP_DASHBOARD_MSG_HEADER
        "Running all-at-once experimental dashboard"
        )

      SET(DASHBOARD_TARGET_PRE_CTEST_DRIVER_CMNDS)

      SET(DASHBOARD_TARGET_CTEST_DRIVER_CMND_NUM)

      SET(DASHBOARD_TARGET_POST_CTEST_DRIVER_CMNDS)

    ELSE()

      SET(RUNNING_EXP_DASHBOARD_MSG_HEADER
        "Running package-by-package experimental dashboard"
        )

      SET(DASHBOARD_TARGET_PRE_CTEST_DRIVER_CMNDS
        COMMAND echo
        COMMAND echo "***"
        COMMAND echo "*** A) Clean out the list of packages"
        COMMAND echo "***"
        COMMAND echo
        COMMAND echo Running: ${CMAKE_COMMAND} -D${PROJECT_NAME}_UNENABLE_ENABLED_PACKAGES:BOOL=TRUE
          -D${PROJECT_NAME}_ALLOW_NO_PACKAGES:BOOL=ON -D${PROJECT_NAME}_ENABLE_ALL_PACKAGES:BOOL=OFF ${PROJECT_SOURCE_DIR}
        COMMAND echo
        COMMAND ${CMAKE_COMMAND} -D${PROJECT_NAME}_UNENABLE_ENABLED_PACKAGES:BOOL=TRUE
          -D${PROJECT_NAME}_ALLOW_NO_PACKAGES:BOOL=ON -D${PROJECT_NAME}_ENABLE_ALL_PACKAGES:BOOL=OFF ${PROJECT_SOURCE_DIR}
        # NOTE: Above, if ${PROJECT_NAME}_ENABLE_ALL_PACKAGES was set in CMakeCache.txt, then setting
        # -D${PROJECT_NAME}_ENABLE_ALL_PACKAGES:BOOL=OFF will turn it off in the cache.  Note that it will
        # never be turned on again which means that the list of packages will be set explicitly below.
	)

      SET(DASHBOARD_TARGET_CTEST_DRIVER_CMND_NUM "B) ")

      SET(DASHBOARD_TARGET_POST_CTEST_DRIVER_CMNDS
        COMMAND echo
        COMMAND echo "***"
        COMMAND echo "*** C) Clean out the list of packages again to clean the cache file"
        COMMAND echo "***"
        COMMAND echo
        COMMAND echo Running: ${CMAKE_COMMAND} -D${PROJECT_NAME}_UNENABLE_ENABLED_PACKAGES:BOOL=TRUE
          -D${PROJECT_NAME}_ALLOW_NO_PACKAGES:BOOL=ON -D${PROJECT_NAME}_ENABLE_ALL_PACKAGES:BOOL=OFF ${PROJECT_SOURCE_DIR}
        COMMAND echo
        COMMAND ${CMAKE_COMMAND} -D${PROJECT_NAME}_UNENABLE_ENABLED_PACKAGES:BOOL=TRUE
          -D${PROJECT_NAME}_ALLOW_NO_PACKAGES:BOOL=ON -D${PROJECT_NAME}_ENABLE_ALL_PACKAGES:BOOL=OFF ${PROJECT_SOURCE_DIR}
  
        COMMAND echo
        COMMAND echo "***"
        COMMAND echo "*** D) Reconfigure with the original package list"
        COMMAND echo "***"
        COMMAND echo
        COMMAND echo Running: ${CMAKE_COMMAND} ${${PROJECT_NAME}_ENABLED_PACKAGES_CMAKE_ARG_LIST}
          -D${PROJECT_NAME}_ALLOW_NO_PACKAGES:BOOL=ON ${PROJECT_SOURCE_DIR}
        COMMAND echo
        COMMAND ${CMAKE_COMMAND} ${${PROJECT_NAME}_ENABLED_PACKAGES_CMAKE_ARG_LIST}
          -D${PROJECT_NAME}_ALLOW_NO_PACKAGES:BOOL=ON ${PROJECT_SOURCE_DIR}
  
        COMMAND echo
        COMMAND echo "See the results at http://${CTEST_DROP_SITE}${CTEST_DROP_LOCATION}&display=project\#Experimental"
        COMMAND echo
	)

    ENDIF()

    ADD_CUSTOM_TARGET( dashboard

      VERBATIM

      # WARNING: The echoed command and the actual commands are duplicated!  You have to reproduce them!

      COMMAND echo
      COMMAND echo "**************************************************"
      COMMAND echo "*** ${RUNNING_EXP_DASHBOARD_MSG_HEADER} ***"
      COMMAND echo "**************************************************"
      COMMAND echo
      COMMAND echo ${PROJECT_NAME}_ENABLED_PACKAGES_LIST=${${PROJECT_NAME}_ENABLED_PACKAGES_LIST}
      COMMAND echo

      ${DASHBOARD_TARGET_PRE_CTEST_DRIVER_CMNDS}

      COMMAND echo
      COMMAND echo "***"
      COMMAND echo "*** ${DASHBOARD_TARGET_CTEST_DRIVER_CMND_NUM}Run the dashboard command setting the list of packages"
      COMMAND echo "***"
      COMMAND echo
      COMMAND echo Running: env ${EXPR_CMND_ARGS}
        ${PROJECT_NAME}_PACKAGES=${${PROJECT_NAME}_ENABLED_PACKAGES_LIST}
        PROJECT_SOURCE_DIR=${PROJECT_SOURCE_DIR}
        ${CMAKE_CTEST_COMMAND} ${${PROJECT_NAME}_DASHBOARD_CTEST_ARGS} -S
          ${${PROJECT_NAME}_TRIBITS_DIR}/ctest_driver/experimental_build_test.cmake
      COMMAND echo
      COMMAND env ${EXPR_CMND_ARGS}
        ${PROJECT_NAME}_PACKAGES=${${PROJECT_NAME}_ENABLED_PACKAGES_LIST}
        PROJECT_SOURCE_DIR=${PROJECT_SOURCE_DIR}
        ${CMAKE_CTEST_COMMAND} ${${PROJECT_NAME}_DASHBOARD_CTEST_ARGS} -S
          ${${PROJECT_NAME}_TRIBITS_DIR}/ctest_driver/experimental_build_test.cmake || echo
      # 2009/07/05: rabartl: Above, I added the ending '|| echo' to always make
      # the command pass so that 'make' will not stop and avoid this last command
      # to set back the enabled packages.

      ${DASHBOARD_TARGET_POST_CTEST_DRIVER_CMNDS}

      COMMAND echo
      COMMAND echo "See the results at http://${CTEST_DROP_SITE}${CTEST_DROP_LOCATION}&display=project\#Experimental"
      COMMAND echo

      )

  ENDIF()

ENDMACRO()<|MERGE_RESOLUTION|>--- conflicted
+++ resolved
@@ -90,19 +90,11 @@
     # Conditionally override options used only for testing.  These options
     # have no use in a a basic build/test so we don't want to interfere with
     # options users might set on the env.
-<<<<<<< HEAD
-    IF (${PROJECT_NAME}_CTEST_DO_ALL_AT_ONCE)
-      APPEND_SET(EXPR_CMND_ARGS "${PROJECT_NAME}_CTEST_DO_ALL_AT_ONCE=TRUE")
-    ENDIF()
-    IF (${PROJECT_NAME}_CTEST_USE_NEW_AAO_FEATURES)
-      APPEND_SET(EXPR_CMND_ARGS "${PROJECT_NAME}_CTEST_USE_NEW_AAO_FEATURES=TRUE")
-=======
     IF (NOT "${${PROJECT_NAME}_CTEST_DO_ALL_AT_ONCE}" STREQUAL "")
       APPEND_SET(EXPR_CMND_ARGS "${PROJECT_NAME}_CTEST_DO_ALL_AT_ONCE=${${PROJECT_NAME}_CTEST_DO_ALL_AT_ONCE}")
     ENDIF()
     IF (NOT "${${PROJECT_NAME}_CTEST_USE_NEW_AAO_FEATURES}" STREQUAL "")
       APPEND_SET(EXPR_CMND_ARGS "${PROJECT_NAME}_CTEST_USE_NEW_AAO_FEATURES=${${PROJECT_NAME}_CTEST_USE_NEW_AAO_FEATURES}")
->>>>>>> 014ae929
     ENDIF()
     IF (${PROJECT_NAME}_ENABLE_COVERAGE_TESTING)
       APPEND_SET(EXPR_CMND_ARGS "CTEST_DO_COVERAGE_TESTING=TRUE")
@@ -116,12 +108,9 @@
     IF (NOT "${CTEST_DO_SUBMIT}" STREQUAL "")
       APPEND_SET(EXPR_CMND_ARGS "CTEST_DO_SUBMIT=${CTEST_DO_SUBMIT}")
     ENDIF()
-<<<<<<< HEAD
-=======
     IF (CTEST_DROP_METHOD)
       APPEND_SET(EXPR_CMND_ARGS "CTEST_DROP_METHOD=${CTEST_DROP_METHOD}")
     ENDIF()
->>>>>>> 014ae929
     IF (CTEST_DROP_SITE)
       APPEND_SET(EXPR_CMND_ARGS "CTEST_DROP_SITE=${CTEST_DROP_SITE}")
     ENDIF()
